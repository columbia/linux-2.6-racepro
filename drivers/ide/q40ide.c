/*
 *  Q40 I/O port IDE Driver
 *
 *     (c) Richard Zidlicky
 *
 *  This file is subject to the terms and conditions of the GNU General Public
 *  License.  See the file COPYING in the main directory of this archive for
 *  more details.
 *
 *
 */

#include <linux/types.h>
#include <linux/mm.h>
#include <linux/interrupt.h>
#include <linux/blkdev.h>
#include <linux/ide.h>

#include <asm/ide.h>

    /*
     *  Bases of the IDE interfaces
     */

#define Q40IDE_NUM_HWIFS	2

#define PCIDE_BASE1	0x1f0
#define PCIDE_BASE2	0x170
#define PCIDE_BASE3	0x1e8
#define PCIDE_BASE4	0x168
#define PCIDE_BASE5	0x1e0
#define PCIDE_BASE6	0x160

static const unsigned long pcide_bases[Q40IDE_NUM_HWIFS] = {
    PCIDE_BASE1, PCIDE_BASE2, /* PCIDE_BASE3, PCIDE_BASE4  , PCIDE_BASE5,
    PCIDE_BASE6 */
};

static int q40ide_default_irq(unsigned long base)
{
           switch (base) {
	            case 0x1f0: return 14;
		    case 0x170: return 15;
		    case 0x1e8: return 11;
		    default:
			return 0;
	   }
}


/*
 * Addresses are pretranslated for Q40 ISA access.
 */
static void q40_ide_setup_ports(hw_regs_t *hw, unsigned long base,
			ide_ack_intr_t *ack_intr,
			int irq)
{
	memset(hw, 0, sizeof(hw_regs_t));
	/* BIG FAT WARNING: 
	   assumption: only DATA port is ever used in 16 bit mode */
	hw->io_ports.data_addr = Q40_ISA_IO_W(base);
	hw->io_ports.error_addr = Q40_ISA_IO_B(base + 1);
	hw->io_ports.nsect_addr = Q40_ISA_IO_B(base + 2);
	hw->io_ports.lbal_addr = Q40_ISA_IO_B(base + 3);
	hw->io_ports.lbam_addr = Q40_ISA_IO_B(base + 4);
	hw->io_ports.lbah_addr = Q40_ISA_IO_B(base + 5);
	hw->io_ports.device_addr = Q40_ISA_IO_B(base + 6);
	hw->io_ports.status_addr = Q40_ISA_IO_B(base + 7);
	hw->io_ports.ctl_addr = Q40_ISA_IO_B(base + 0x206);

	hw->irq = irq;
	hw->ack_intr = ack_intr;

	hw->chipset = ide_generic;
}

static void q40ide_input_data(ide_drive_t *drive, struct ide_cmd *cmd,
			      void *buf, unsigned int len)
{
	unsigned long data_addr = drive->hwif->io_ports.data_addr;

<<<<<<< HEAD
	if (drive->media == ide_disk && cmd && (cmd->tf_flags & IDE_TFLAG_FS))
		return insw(data_addr, buf, (len + 1) / 2);
=======
	if (drive->media == ide_disk && cmd && (cmd->tf_flags & IDE_TFLAG_FS)) {
		__ide_mm_insw(data_addr, buf, (len + 1) / 2);
		return;
	}
>>>>>>> 6574612f

	raw_insw_swapw((u16 *)data_addr, buf, (len + 1) / 2);
}

static void q40ide_output_data(ide_drive_t *drive, struct ide_cmd *cmd,
			       void *buf, unsigned int len)
{
	unsigned long data_addr = drive->hwif->io_ports.data_addr;

<<<<<<< HEAD
	if (drive->media == ide_disk && cmd && (cmd->tf_flags & IDE_TFLAG_FS))
		return outsw(data_addr, buf, (len + 1) / 2);
=======
	if (drive->media == ide_disk && cmd && (cmd->tf_flags & IDE_TFLAG_FS)) {
		__ide_mm_outsw(data_addr, buf, (len + 1) / 2);
		return;
	}
>>>>>>> 6574612f

	raw_outsw_swapw((u16 *)data_addr, buf, (len + 1) / 2);
}

/* Q40 has a byte-swapped IDE interface */
static const struct ide_tp_ops q40ide_tp_ops = {
	.exec_command		= ide_exec_command,
	.read_status		= ide_read_status,
	.read_altstatus		= ide_read_altstatus,
	.write_devctl		= ide_write_devctl,

	.dev_select		= ide_dev_select,
	.tf_load		= ide_tf_load,
	.tf_read		= ide_tf_read,

	.input_data		= q40ide_input_data,
	.output_data		= q40ide_output_data,
};

static const struct ide_port_info q40ide_port_info = {
	.tp_ops			= &q40ide_tp_ops,
	.host_flags		= IDE_HFLAG_MMIO | IDE_HFLAG_NO_DMA,
	.irq_flags		= IRQF_SHARED,
};

/* 
 * the static array is needed to have the name reported in /proc/ioports,
 * hwif->name unfortunately isn't available yet
 */
static const char *q40_ide_names[Q40IDE_NUM_HWIFS]={
	"ide0", "ide1"
};

/*
 *  Probe for Q40 IDE interfaces
 */

static int __init q40ide_init(void)
{
    int i;
    hw_regs_t hw[Q40IDE_NUM_HWIFS], *hws[] = { NULL, NULL, NULL, NULL };

    if (!MACH_IS_Q40)
      return -ENODEV;

    printk(KERN_INFO "ide: Q40 IDE controller\n");

    for (i = 0; i < Q40IDE_NUM_HWIFS; i++) {
	const char *name = q40_ide_names[i];

	if (!request_region(pcide_bases[i], 8, name)) {
		printk("could not reserve ports %lx-%lx for %s\n",
		       pcide_bases[i],pcide_bases[i]+8,name);
		continue;
	}
	if (!request_region(pcide_bases[i]+0x206, 1, name)) {
		printk("could not reserve port %lx for %s\n",
		       pcide_bases[i]+0x206,name);
		release_region(pcide_bases[i], 8);
		continue;
	}
	q40_ide_setup_ports(&hw[i], pcide_bases[i], NULL,
			q40ide_default_irq(pcide_bases[i]));

	hws[i] = &hw[i];
    }

    return ide_host_add(&q40ide_port_info, hws, NULL);
}

module_init(q40ide_init);

MODULE_LICENSE("GPL");<|MERGE_RESOLUTION|>--- conflicted
+++ resolved
@@ -79,15 +79,10 @@
 {
 	unsigned long data_addr = drive->hwif->io_ports.data_addr;
 
-<<<<<<< HEAD
-	if (drive->media == ide_disk && cmd && (cmd->tf_flags & IDE_TFLAG_FS))
-		return insw(data_addr, buf, (len + 1) / 2);
-=======
 	if (drive->media == ide_disk && cmd && (cmd->tf_flags & IDE_TFLAG_FS)) {
 		__ide_mm_insw(data_addr, buf, (len + 1) / 2);
 		return;
 	}
->>>>>>> 6574612f
 
 	raw_insw_swapw((u16 *)data_addr, buf, (len + 1) / 2);
 }
@@ -97,15 +92,10 @@
 {
 	unsigned long data_addr = drive->hwif->io_ports.data_addr;
 
-<<<<<<< HEAD
-	if (drive->media == ide_disk && cmd && (cmd->tf_flags & IDE_TFLAG_FS))
-		return outsw(data_addr, buf, (len + 1) / 2);
-=======
 	if (drive->media == ide_disk && cmd && (cmd->tf_flags & IDE_TFLAG_FS)) {
 		__ide_mm_outsw(data_addr, buf, (len + 1) / 2);
 		return;
 	}
->>>>>>> 6574612f
 
 	raw_outsw_swapw((u16 *)data_addr, buf, (len + 1) / 2);
 }
