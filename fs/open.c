--- conflicted
+++ resolved
@@ -492,11 +492,7 @@
 
 	/* refuel the pre-allocated resource cache */
 	if (scribe_track_next_file_no_inode()) {
-<<<<<<< HEAD
-		scribe_emergency_stop(current->scribe->ctx, ERR_PTR(-ENOMEM));
-=======
 		scribe_kill(current->scribe->ctx, -ENOMEM);
->>>>>>> 8c30c80b
 		return -ENOMEM;
 	}
 
@@ -583,11 +579,7 @@
 	struct dentry *parent;
 
 	if (scribe_resource_prepare()) {
-<<<<<<< HEAD
-		scribe_emergency_stop(current->scribe->ctx, ERR_PTR(-ENOMEM));
-=======
 		scribe_kill(current->scribe->ctx, -ENOMEM);
->>>>>>> 8c30c80b
 		return -ENOMEM;
 	}
 
