/*
 * Copyright (C) 2010 Oren Laadan <orenl@cs.columbia.edu>
 * Copyright (C) 2010 Nicolas Viennot <nicolas@viennot.biz>
 *
 *  This file is subject to the terms and conditions of the GNU General Public
 *  License.  See the file COPYING in the main directory of the Linux
 *  distribution for more details.
 */

#include <linux/scribe.h>
#include <linux/scribe_resource.h>
#include <linux/scribe_container.h>
#include <linux/hash.h>
#include <linux/fs.h>
#include <linux/fdtable.h>
#include <linux/sched.h>
#include <linux/pid_namespace.h>
#include <linux/ipc_namespace.h>
#include <linux/writeback.h>
#include <asm/cmpxchg.h>
#include <net/af_unix.h>

/*
 * A few notes:
 * - scribe_resource_prepare() must be called prior to any resource lock/open
 *   operations with the exception that get_unused_fd() will successfully
 *   return only with the user refilled (so that fd_install() can proceed).
 *
 * - The files_struct lock must be taken as well to access any close_on_exec
 *   flags.
 *
 * - The filp lock must be taken to access any of the file related data.
 *
 * - The filp+inode lock must be taken to access any of the file related data
 *   and/or inode related data, with the exception of pipes
 *   (inode_need_explicit_locking() returns false in that case).
 *
 * - For pipes, it's quite convenient to have two different resources for each
 *   endpoint:
 *   - Reduced overhead (decoupling the readers/writers)
 *   - It Solve the deadlocking issue when the writer wants to send data to the
 *     pipe while the pipe buffer is full (the reader will not be able to
 *     consume the data since the writer has the resource lock).
 *   Instead of having two resources per inode, we are just using the filp
 *   resource to synchronize each end point (and don't need to take the inode
 *   resource since no other file pointer can exist on the pipe inode).
 *   (In rare cases we may take the inode resource lock -- see in fs/fcntl.c)
 *
 * - TODO use a rw_semaphore instead of a mutex to synchronize accesses (the
 *   resource API already use read/write version, but it does the same thing).
 */

#define RES_DESC_MAX PATH_MAX

static inline int should_handle_resources(struct scribe_ps *scribe)
{
	if (!is_scribed(scribe))
		return 0;

	return should_scribe_resources(scribe);
}

#define SCRIBE_ID_RES_HASH_BITS	10
#define SCRIBE_ID_RES_HASH_SIZE	(1 << SCRIBE_ID_RES_HASH_BITS)

/*
 * On demand mapping @id -> @resource. The resources are persistent.
 * The @id is different from the resource id:
 * e.g. we want to map a pid to a resource, but that resource may have a
 * totally different id.
 */
struct scribe_res_map {
	spinlock_t lock;
	int res_type;
	struct hlist_head hash[SCRIBE_ID_RES_HASH_SIZE];
};

struct scribe_idres {
	struct scribe_res_map *map;
	int id;
	struct hlist_node node;
	struct scribe_resource res;
	struct rcu_head rcu;
};

static void scribe_init_res_map(struct scribe_res_map *map, int res_type)
{
	int i;
	spin_lock_init(&map->lock);
	map->res_type = res_type;
	for (i = 0; i < SCRIBE_ID_RES_HASH_SIZE; i++)
		INIT_HLIST_HEAD(&map->hash[i]);
}

static inline unsigned long idres_hashfn(int id)
{
	return hash_long(id, SCRIBE_ID_RES_HASH_BITS);
}

static struct scribe_idres *__find_idres(struct hlist_head *head, int id)
{
	struct scribe_idres *idres;
	struct hlist_node *node;

	hlist_for_each_entry_rcu(idres, node, head, node) {
		if (idres->id == id)
			return idres;
	}
	return NULL;
}

static struct scribe_idres *get_pre_alloc_idres(struct scribe_res_user *user);

/*
 * XXX get_mapped_res() must be followed by __lock_object() to add the
 * resource into the tracked resources (and thus allowing it to be removed)
 */
static struct scribe_idres *get_mapped_res(struct scribe_res_map *map, int id,
					   struct scribe_res_user *user)
{
	struct scribe_idres *idres;
	struct hlist_head *head;

	head = &map->hash[idres_hashfn(id)];

	rcu_read_lock();
	idres = __find_idres(head, id);
	rcu_read_unlock();

	if (idres)
		return idres;

	spin_lock(&map->lock);
	idres = __find_idres(head, id);
	if (unlikely(idres)) {
		spin_unlock(&map->lock);
		return idres;
	}

	idres = get_pre_alloc_idres(user);
	idres->map = map;
	idres->id = id;
	scribe_init_resource(&idres->res, map->res_type);

	hlist_add_head_rcu(&idres->node, head);
	spin_unlock(&map->lock);

	return idres;
}

static void free_rcu_idres(struct rcu_head *rcu)
{
	struct scribe_idres *idres;
	idres = container_of(rcu, struct scribe_idres, rcu);
	kfree(idres);
}

static void remove_idres(struct scribe_idres *idres)
{
	struct scribe_res_map *map = idres->map;

	spin_lock(&map->lock);
	hlist_del_rcu(&idres->node);
	spin_unlock(&map->lock);
	call_rcu(&idres->rcu, free_rcu_idres);
}

struct scribe_resources {
	/*
	 * Only resources with a potentially > serial will be in that list.
	 * In other words, only used resources are kept in that list.
	 */
	spinlock_t lock;
	int next_id;
	struct list_head tracked;

	struct scribe_res_map pid_map;
};

struct scribe_resources *scribe_alloc_resources(void)
{
	struct scribe_resources *resources;

	resources = kmalloc(sizeof(*resources), GFP_KERNEL);
	if (!resources)
		return NULL;

	spin_lock_init(&resources->lock);
	resources->next_id = 0;
	INIT_LIST_HEAD(&resources->tracked);

	scribe_init_res_map(&resources->pid_map, SCRIBE_RES_TYPE_PID);

	return resources;
}


struct scribe_resource_handle {
	struct scribe_handle handle;
	struct scribe_resource res;
};

static inline int use_spinlock(struct scribe_resource *res)
{
	return res->type & SCRIBE_RES_SPINLOCK;
}

void scribe_init_resource(struct scribe_resource *res, int type)
{
	res->ctx = NULL;
	res->on_reset = NULL;
	res->id = -1; /* The id will be set once the resource is tracked */
	res->type = type;

	res->first_read_serial = -1;
	atomic_set(&res->serial, 0);

	if (use_spinlock(res))
		spin_lock_init(&res->lock.spinlock);
	else
		init_rwsem(&res->lock.semaphore);

	init_waitqueue_head(&res->wait);
}

static int on_reset_idres(struct scribe_context *ctx,
			  struct scribe_resource *res)
{
	struct scribe_idres *idres;
	idres = container_of(res, struct scribe_idres, res);
	remove_idres(idres);
	return 0;
}

static int on_reset_hres(struct scribe_context *ctx,
			 struct scribe_resource *res)
{
	struct scribe_resource_handle *hres;
	hres = container_of(res, struct scribe_resource_handle, res);
	remove_scribe_handle(&hres->handle);
	return 0;
}

static struct inode *__get_inode_from_res(struct scribe_resource *res)
{
	struct scribe_resource_handle *hres;
	struct scribe_container *container;
	struct inode *inode;

	hres = container_of(res, struct scribe_resource_handle, res);
	container = hres->handle.container;
	inode = container_of(container, struct inode, i_scribe_resource);

	return inode;
}

static void on_create_res_inode(struct scribe_resource *res)
{
	struct inode *inode = __get_inode_from_res(res);
	spin_lock(&inode_lock);
	__iget(inode);
	spin_unlock(&inode_lock);
}

static int on_reset_res_inode(struct scribe_context *ctx,
			      struct scribe_resource *res)
{
	struct inode *inode = __get_inode_from_res(res);
	on_reset_hres(ctx, res);
	spin_unlock(&ctx->resources->lock);
	/* iput sleeps */
	iput(inode);
	return -EAGAIN;
}

static void track_resource(struct scribe_context *ctx,
			   struct scribe_resource *res)
{
	struct scribe_resources *resources;
	void (*on_create) (struct scribe_resource *);
	int (*on_reset) (struct scribe_context *, struct scribe_resource *);

	if (res->ctx) {
		BUG_ON(res->ctx != ctx);
		return;
	}

	on_create = NULL;
	on_reset = NULL;
	switch (res->type & SCRIBE_RES_TYPE_MASK) {
	case SCRIBE_RES_TYPE_INODE:
		on_create = on_create_res_inode;
		on_reset = on_reset_res_inode;
		break;
	case SCRIBE_RES_TYPE_FUTEX:
		on_reset = on_reset_hres;
		break;
	case SCRIBE_RES_TYPE_PID:
		on_reset = on_reset_idres;
		break;
	}

	resources = ctx->resources;
	spin_lock(&resources->lock);
	if (likely(!res->ctx)) {
		BUG_ON(atomic_read(&res->serial));
		res->ctx = ctx;
		res->id = resources->next_id++;
		list_add(&res->node, &resources->tracked);
		res->on_reset = on_reset;
		if (on_create)
			on_create(res);
	}
	spin_unlock(&resources->lock);
}

static int __scribe_reset_resource(struct scribe_resource *res)
{
	struct scribe_context *ctx;
	int ret = 0;

	ctx = res->ctx;
	res->ctx = NULL;
	list_del(&res->node);

	res->first_read_serial = -1;
	atomic_set(&res->serial, 0);

	if (res->on_reset)
		ret = res->on_reset(ctx, res);

	return ret;
}

void scribe_reset_resource(struct scribe_resource *res)
{
	int ret;
	struct scribe_resources *resources;

	if (!res->ctx)
		return;
	resources = res->ctx->resources;

	spin_lock(&resources->lock);
	ret = __scribe_reset_resource(res);
	if (ret == -EAGAIN)
		return;
	spin_unlock(&resources->lock);
}

void scribe_reset_resource_container(struct scribe_container *container)
{
	struct scribe_resource_handle *hres;
	struct scribe_resources *resources;
	struct scribe_context *ctx;
	int ret;

retry:
	rcu_read_lock();
	if (list_empty(&container->handles)) {
		rcu_read_unlock();
		return;
	}

	hres = list_first_entry_rcu(&container->handles,
				    struct scribe_resource_handle, handle.node);
	ctx = hres->res.ctx;

	/*
	 * ctx should always be valid: we are in a place where processes
	 * cannot add any handles to the list (umount).
	 */
	BUG_ON(!ctx);
	resources = ctx->resources;

	spin_lock(&resources->lock);
	rcu_read_unlock();

	ret = __scribe_reset_resource(&hres->res);
	if (ret == -EAGAIN)
		goto retry;
	spin_unlock(&resources->lock);
	goto retry;
}

void scribe_reset_resources(struct scribe_resources *resources)
{
	struct scribe_resource *res, *tmp;
	int ret;

retry:
	spin_lock(&resources->lock);
	list_for_each_entry_safe(res, tmp, &resources->tracked, node) {
		ret = __scribe_reset_resource(res);
		if (ret == -EAGAIN) {
			/* The lock was dropped */
			goto retry;
		}
	}
	spin_unlock(&resources->lock);
}

void scribe_free_resources(struct scribe_resources *resources)
{
	scribe_reset_resources(resources);
	/*
	 * XXX There is no possible race with scribe_reset_resource() since
	 * all potential processes that could call scribe_reset_resource() and
	 * scribe_reset_resource_container() are gone.
	 */
	kfree(resources);
}

struct scribe_lock_region {
	struct list_head node;
	scribe_insert_point_t ip;
	union {
		struct scribe_event *generic;
		struct scribe_event_resource_lock *regular;
		struct scribe_event_resource_lock_intr *intr;
		struct scribe_event_resource_lock_extra *extra;
	} lock_event;
	struct scribe_event_resource_unlock *unlock_event;
	struct scribe_resource *res;
	void *object;
	int flags;
};

static void free_lock_region(struct scribe_lock_region *lock_region);

static struct scribe_lock_region *alloc_lock_region(int doing_recording,
						    int res_extra)
{
	struct scribe_lock_region *lock_region;

	lock_region = kmalloc(sizeof(*lock_region), GFP_KERNEL);
	if (!lock_region)
		return NULL;

	lock_region->lock_event.generic = NULL;
	lock_region->unlock_event = NULL;

	if (!doing_recording) {
		/*
		 * During replaying, we don't really need those events, since
		 * they will be coming from the event pump.
		 */
		return lock_region;
	}

	if (res_extra) {
		/*
		 * We don't know how long will be the description, we'll
		 * assume the maximum.
		 */
		lock_region->lock_event.extra = scribe_alloc_event_sized(
				SCRIBE_EVENT_RESOURCE_LOCK_EXTRA, RES_DESC_MAX);
	} else
		lock_region->lock_event.regular = scribe_alloc_event(
				SCRIBE_EVENT_RESOURCE_LOCK);

	if (!lock_region->lock_event.generic)
		goto err;

	if (res_extra) {
		lock_region->unlock_event = scribe_alloc_event(
						SCRIBE_EVENT_RESOURCE_UNLOCK);
		if (!lock_region->unlock_event)
			goto err;
	}

	return lock_region;

err:
	free_lock_region(lock_region);
	return NULL;
}

/* Use this when you didn't had the chance to lock()/unlock() the resource */
static void free_lock_region(struct scribe_lock_region *lock_region)
{
	scribe_free_event(lock_region->lock_event.generic);
	scribe_free_event(lock_region->unlock_event);
	kfree(lock_region);
}

void scribe_resource_init_user(struct scribe_res_user *user)
{
	INIT_HLIST_HEAD(&user->pre_alloc_idres);
	user->num_pre_alloc_idres = 0;
	INIT_LIST_HEAD(&user->pre_alloc_hres);
	user->num_pre_alloc_hres = 0;
	INIT_LIST_HEAD(&user->pre_alloc_regions);
	user->num_pre_alloc_regions = 0;
	INIT_LIST_HEAD(&user->locked_regions);
}

/*
 * We need at most 4 lock_regions pre allocated upfront, e.g in fd_install():
 * Two for the open/close region on the inode registration, and one for the
 * files_struct.
 */
#define MAX_PRE_ALLOC 4

int scribe_resource_pre_alloc(struct scribe_res_user *user,
			      int doing_recording, int res_extra)
{
	struct scribe_idres *idres;
	struct scribe_lock_region *lock_region;
	struct scribe_resource_handle *hres;

	while (user->num_pre_alloc_idres < MAX_PRE_ALLOC) {
		idres = kmalloc(sizeof(*idres), GFP_KERNEL);
		if (!idres)
			return -ENOMEM;

		hlist_add_head(&idres->node, &user->pre_alloc_idres);
		user->num_pre_alloc_idres++;
	}

	while (user->num_pre_alloc_hres < MAX_PRE_ALLOC) {
		hres = kmalloc(sizeof(*hres), GFP_KERNEL);
		if (!hres)
			return -ENOMEM;

		list_add(&hres->handle.node, &user->pre_alloc_hres);
		user->num_pre_alloc_hres++;
	}

	while (user->num_pre_alloc_regions < MAX_PRE_ALLOC) {
		lock_region = alloc_lock_region(doing_recording, res_extra);
		if (!lock_region)
			return -ENOMEM;

		list_add(&lock_region->node, &user->pre_alloc_regions);
		user->num_pre_alloc_regions++;
	}

	return 0;
}

static int __resource_prepare(struct scribe_ps *scribe)
{
	might_sleep();

	if (scribe_resource_pre_alloc(&scribe->resources, is_recording(scribe),
				      should_scribe_res_extra(scribe)))
		return -ENOMEM;

	return 0;
}

int scribe_resource_prepare(void)
{
	struct scribe_ps *scribe = current->scribe;

	if (!should_handle_resources(scribe))
		return 0;

	return __resource_prepare(scribe);
}

void scribe_assert_no_locked_region(struct scribe_res_user *user)
{
	WARN(!list_empty(&user->locked_regions),
	     "Some regions are left unlocked\n");
}

void scribe_resource_exit_user(struct scribe_res_user *user)
{
	struct scribe_idres *idres;
	struct hlist_node *tmp1, *tmp2;
	struct scribe_lock_region *lockr, *ltmp;
	struct scribe_resource_handle *hres, *htmp;

	scribe_assert_no_locked_region(user);

	hlist_for_each_entry_safe(idres, tmp1, tmp2,
				 &user->pre_alloc_idres, node) {
		hlist_del(&idres->node);
		kfree(idres);
	}

	list_for_each_entry_safe(hres, htmp,
				 &user->pre_alloc_hres, handle.node) {
		list_del(&hres->handle.node);
		kfree(hres);
	}

	list_for_each_entry_safe(lockr, ltmp,
				 &user->pre_alloc_regions, node) {
		list_del(&lockr->node);
		free_lock_region(lockr);
	}
}

static struct scribe_idres *get_pre_alloc_idres(struct scribe_res_user *user)
{
	struct scribe_idres *idres;
	BUG_ON(hlist_empty(&user->pre_alloc_idres));
	idres = hlist_entry(user->pre_alloc_idres.first,
			    struct scribe_idres, node);
	hlist_del(&idres->node);
	user->num_pre_alloc_idres--;
	return idres;
}

static struct scribe_resource_handle *get_pre_alloc_hres(
						struct scribe_res_user *user)
{
	struct scribe_resource_handle *hres;
	BUG_ON(list_empty(&user->pre_alloc_hres));
	hres = list_first_entry(&user->pre_alloc_hres,
				struct scribe_resource_handle, handle.node);
	list_del(&hres->handle.node);
	user->num_pre_alloc_hres--;
	return hres;
}

static struct scribe_lock_region *get_pre_alloc_lock_region(
						struct scribe_res_user *user)
{
	struct scribe_lock_region *lock_region;
	BUG_ON(list_empty(&user->pre_alloc_regions));
	lock_region = list_first_entry(&user->pre_alloc_regions,
				       struct scribe_lock_region, node);
	list_del(&lock_region->node);
	user->num_pre_alloc_regions--;
	return lock_region;
}

static bool is_locking_necessary(struct scribe_ps *scribe,
				 struct scribe_resource *res)
{
	if (should_scribe_res_always(scribe))
		return true;

	/*
	 * It is assumed that the init process won't do anything racy with the
	 * first child, this way when the number of processes is equal to 2,
	 * we can disable resource tracking.
	 * When the number of processes is equal to 3, we need resource
	 * tracking, but we cannot go back to the disabled resource tracking
	 * easily. We would need a MEM_ALONE event or something to
	 * deterministically switch back to this state.
	 * In our case, we are lazy and stay in that mode.
	 * TODO send a RES_ALONE event when necessary.
	 */
	if (scribe->ctx->max_num_tasks > 2)
		return true;

	/*
	 * The only resource we need for the init process is the task one.
	 * Forcing the synchronization on it is an easy way to avoid races
	 */
	if (res->type == SCRIBE_RES_TYPE_PID)
		return true;

	return false;
}

#ifdef CONFIG_DEBUG_LOCK_ALLOC
static int get_lockdep_subclass(int type, int nested)
{
	/* MAX_LOCKDEP_SUBCLASSES is small, trying not to overflow it */
	type &= SCRIBE_RES_TYPE_MASK;
	if (nested)
		type += SCRIBE_RES_NUM_TYPES;
	return type;
}
#else
static inline int get_lockdep_subclass(int type, int nested)
{
	return 0;
}
#endif

static size_t get_path_desc(struct scribe_ps *scribe,
			    struct file *file, char *buffer, size_t size)
{
	char *tmp, *pathname;
	size_t ret;

	tmp = (char *)__get_free_page(GFP_TEMPORARY);
	if (!tmp) {
		return snprintf(buffer, size,
				"memory allocation failed");
	}

	scribe->do_dpath_scribing = false;
	pathname = d_path(&file->f_path, tmp, PAGE_SIZE);
	scribe->do_dpath_scribing = true;
	if (IS_ERR(pathname)) {
		ret = snprintf(buffer, size, "d_path failed with %ld",
			       PTR_ERR(pathname));
	} else
		ret = snprintf(buffer, size, "%s", pathname);

	free_page((unsigned long)tmp);

	return ret;
}

#define unix_peer(sk) (unix_sk(sk)->peer)
static size_t get_lock_region_desc(struct scribe_ps *scribe,
				   char *buffer, ssize_t size,
				   struct scribe_lock_region *lock_region)
{
	int type = lock_region->res->type & SCRIBE_RES_TYPE_MASK;
	struct file *file;
<<<<<<< HEAD
=======
	char *tmp, *pathname;
>>>>>>> 8c30c80b
	struct task_struct *p;
	ssize_t ret;

	switch (type) {
	case SCRIBE_RES_TYPE_FILE:
		file = lock_region->object;
		ret = get_path_desc(scribe, file, buffer, size);
		buffer += ret;
		size -= ret;

		if (S_ISSOCK(file->f_dentry->d_inode->i_mode)) {
			struct socket *sock = file->private_data;

			if (size <= 5)
				break;

			if (!sock->real_ops)
				break;

			if (sock->real_ops->family != PF_UNIX)
				break;

			if (!unix_peer(sock->sk))
				break;

			if (unix_peer(sock->sk)->sk_scribe_ctx != scribe->ctx)
				break;

			/* FIXME we should take some locks around here */

			if (!unix_peer(sock->sk)->sk_socket)
				break;

			strcat(buffer, " ");
			buffer += 1;
			size -= 1;
			ret += 1;

			file = unix_peer(sock->sk)->sk_socket->file;
			ret += get_path_desc(scribe, file, buffer, size);
		}
		break;
	case SCRIBE_RES_TYPE_PPID:
		p = lock_region->object;
		ret = snprintf(buffer, size, "%d", task_pid_vnr(p));
		break;
	case SCRIBE_RES_TYPE_PPID:
		p = lock_region->object;
		ret = snprintf(buffer, size, "%d", task_pid_vnr(p));
		break;
	default:
		ret = snprintf(buffer, size, "none");
	}

	return ret;
}

static int __do_lock_record(struct scribe_ps *scribe,
			    struct scribe_resource *res,
			    int do_write, int do_intr, int nested)
{
	int class;
	int ret;

	class = get_lockdep_subclass(res->type, nested);

	if (use_spinlock(res)) {
		spin_lock_nested(&res->lock.spinlock, class);
		return 0;
	}

	if (!do_intr) {
		if (do_write)
			down_write_nested(&res->lock.semaphore, class);
		else
			down_read_nested(&res->lock.semaphore, class);
		return 0;
	}

	if (do_write)
		ret = wait_event_interruptible_exclusive(res->wait,
		  down_write_trylock_nested(&res->lock.semaphore, class));
	else
		ret = wait_event_interruptible(res->wait,
		  down_read_trylock_nested(&res->lock.semaphore, class));

	return ret;
}

static void __do_lock_read_serial(struct scribe_resource *res)
{
	/*
	 * This works because when @first_read_serial is equal to -1,
	 * @res->serial cannot change because it gets incremented only
	 * during the unlock(). So once @res->serial changes,
	 * @first_read_serial would already be assigned.
	 */
	cmpxchg(&res->first_read_serial, -1, atomic_read(&res->serial));
}

static int do_lock_record(struct scribe_ps *scribe,
			  struct scribe_lock_region *lock_region,
			  struct scribe_resource *res)
{
	struct scribe_event_resource_lock_intr *event;
	int do_intr = lock_region->flags & SCRIBE_INTERRUPTIBLE;
	int do_write = lock_region->flags & SCRIBE_WRITE;
	int nested = lock_region->flags & SCRIBE_NESTED;

	scribe_create_insert_point(&lock_region->ip, &scribe->queue->stream);

	if (__do_lock_record(scribe, res, do_write, do_intr, nested)) {
		/* Interrupted ... */
		event = lock_region->lock_event.intr;
		lock_region->lock_event.intr = NULL;

		/*
		 * The lock_intr event is smaller than the allocated one, so
		 * casting the event works.
		 */
		event->h.type = SCRIBE_EVENT_RESOURCE_LOCK_INTR;
		scribe_queue_event_at(&lock_region->ip, event);
		scribe_commit_insert_point(&lock_region->ip);
		return -EINTR;
	}

	if (!do_write)
		__do_lock_read_serial(res);

	return 0;
}

static int serial_match(struct scribe_ps *scribe,
			struct scribe_resource *res, int serial)
{
	if (serial <= atomic_read(&res->serial))
		return 1;

	if (unlikely(is_scribe_context_dead(scribe->ctx))) {
		/* scribe_kill() has been triggered, we need to leave */
		return 1;
	}

	return 0;
}

static int __do_lock_replay(struct scribe_ps *scribe,
			    struct scribe_lock_region *lock_region,
			    struct scribe_resource *res)
{
	struct scribe_event *intr_event;
	int type;
	int serial;

	intr_event = scribe_peek_event(scribe->queue, SCRIBE_WAIT);
	if (IS_ERR(intr_event))
		return PTR_ERR(intr_event);

	if (intr_event->type == SCRIBE_EVENT_RESOURCE_LOCK_INTR) {
		intr_event = scribe_dequeue_event(scribe->queue, SCRIBE_WAIT);
		scribe_free_event(intr_event);
		return -EINTR;
	}

	if (should_scribe_res_extra(scribe)) {
		struct scribe_event_resource_lock_extra *event;

		event = scribe_dequeue_event_specific(scribe,
					      SCRIBE_EVENT_RESOURCE_LOCK_EXTRA);
		if (IS_ERR(event))
			return PTR_ERR(event);

		type = event->type;
		serial = event->serial;
		scribe_free_event(event);

		if (type != res->type) {
			scribe_diverge(scribe,
				       SCRIBE_EVENT_DIVERGE_RESOURCE_TYPE,
				       .type = res->type);
			return -EDIVERGE;
		}
	} else {
		struct scribe_event_resource_lock *event;

		event = scribe_dequeue_event_specific(scribe,
						SCRIBE_EVENT_RESOURCE_LOCK);
		if (IS_ERR(event))
			return PTR_ERR(event);

		serial = event->serial;
		scribe_free_event(event);
	}

	/* That's for avoiding a thundering herd */
	scribe->waiting_for_serial = serial;
	wmb();
	wait_event(res->wait, serial_match(scribe, res, serial));

	return 0;
}

static int do_lock_replay(struct scribe_ps *scribe,
			  struct scribe_lock_region *lock_region,
			  struct scribe_resource *res)
{
	if (__do_lock_replay(scribe, lock_region, res)) {
		if (lock_region->flags & SCRIBE_INTERRUPTIBLE)
			return -EINTR;
	}

	return 0;
}

static int do_lock(struct scribe_ps *scribe,
		   struct scribe_lock_region *lock_region)
{
	struct scribe_resource *res = lock_region->res;
	might_sleep();

	if (!is_locking_necessary(scribe, res))
		return 0;

	if (unlikely(is_detaching(scribe))) {
		if (lock_region->flags & SCRIBE_INTERRUPTIBLE)
			return -EINTR;
		return 0;
	}

	BUG_ON(!(lock_region->flags & (SCRIBE_READ|SCRIBE_WRITE)));

	if (is_recording(scribe))
		return do_lock_record(scribe, lock_region, res);
	else
		return do_lock_replay(scribe, lock_region, res);
}

static void do_lock_downgrade_record(struct scribe_ps *scribe,
				     struct scribe_lock_region *lock_region,
				     struct scribe_resource *res)
{
	if (!use_spinlock(res))
		downgrade_write(&res->lock.semaphore);

	lock_region->flags &= ~SCRIBE_WRITE;
	lock_region->flags |= SCRIBE_READ;
	__do_lock_read_serial(res);
}

static void do_lock_downgrade(struct scribe_ps *scribe,
			      struct scribe_lock_region *lock_region)
{
	struct scribe_resource *res = lock_region->res;

	if (!is_locking_necessary(scribe, res))
		return;

	if (unlikely(is_detaching(scribe)))
		return;

	BUG_ON(!(lock_region->flags & SCRIBE_WRITE));

	if (is_recording(scribe))
		do_lock_downgrade_record(scribe, lock_region, res);
	/* no-op for replay */
}

static void __do_unlock_record(struct scribe_resource *res, int do_write)
{
	if (use_spinlock(res))
		spin_unlock(&res->lock.spinlock);
	else {
		if (do_write)
			up_write(&res->lock.semaphore);
		else
			up_read(&res->lock.semaphore);

		/* We need to wake the ones in wait_event_interruptible */
		wake_up(&res->wait);
	}
}

static void do_unlock_record(struct scribe_ps *scribe,
			     struct scribe_lock_region *lock_region,
			     struct scribe_resource *res)
{
	int do_write = lock_region->flags & SCRIBE_WRITE;
	unsigned long serial;
	size_t size;

	if (do_write) {
		/*
		 * We have a lock write on the resource, so there won't be no
		 * race.
		 * @serial has already been incremented.
		 */
		serial = atomic_read(&res->serial) - 1;
		res->first_read_serial = -1;
	} else {
		/*
		 * The value is stable until we release the read lock.
		 */
		serial = res->first_read_serial;
	}

	__do_unlock_record(res, do_write);

	if (should_scribe_res_extra(scribe)) {
		struct scribe_event_resource_lock_extra *lock_event;
		struct scribe_event_resource_unlock *unlock_event;
		lock_event = lock_region->lock_event.extra;
		unlock_event = lock_region->unlock_event;
		lock_region->lock_event.extra = NULL;
		lock_region->unlock_event = NULL;

		lock_event->type = res->type;
		lock_event->write_access = !!do_write;
		lock_event->id = res->id;
		lock_event->serial = serial;

		size = get_lock_region_desc(scribe,
					    lock_event->desc, RES_DESC_MAX,
					    lock_region);
		lock_event->h.size = size;

		scribe_queue_event_at(&lock_region->ip, lock_event);
		scribe_commit_insert_point(&lock_region->ip);

		unlock_event->id = res->id;
		scribe_queue_event(scribe->queue, unlock_event);
	} else {
		struct scribe_event_resource_lock *lock_event;
		lock_event = lock_region->lock_event.regular;
		lock_region->lock_event.extra = NULL;

		lock_event->serial = serial;
		scribe_queue_event_at(&lock_region->ip, lock_event);
		scribe_commit_insert_point(&lock_region->ip);
	}
}

static void __do_unlock_replay(struct scribe_resource *res)
{
	unsigned long serial = atomic_read(&res->serial);
	wait_queue_head_t *q = &res->wait;
	wait_queue_t *wq, *tmp;

	spin_lock(&q->lock);
	list_for_each_entry_safe(wq, tmp, &q->task_list, task_list) {
		struct task_struct *p = wq->private;
		if (p->scribe->waiting_for_serial <= serial)
			wq->func(wq, TASK_NORMAL, 0, NULL);
	}
	spin_unlock(&q->lock);
}

static void do_unlock_replay(struct scribe_ps *scribe,
			     struct scribe_lock_region *lock_region,
			     struct scribe_resource *res)
{
	struct scribe_event_resource_unlock *event;

	__do_unlock_replay(res);

	if (unlikely(is_scribe_context_dead(scribe->ctx)))
		return;

	if (!should_scribe_res_extra(scribe))
		return;

	event = scribe_dequeue_event_specific(scribe,
					      SCRIBE_EVENT_RESOURCE_UNLOCK);
	if (!IS_ERR(event))
		scribe_free_event(event);
}

static void do_unlock(struct scribe_ps *scribe,
		      struct scribe_lock_region *lock_region)
{
	struct scribe_resource *res = lock_region->res;

	if (!is_locking_necessary(scribe, res))
		return;

	if (unlikely(is_detaching(scribe)))
		return;

	atomic_inc(&res->serial);

	if (is_recording(scribe))
		do_unlock_record(scribe, lock_region, res);
	else
		do_unlock_replay(scribe, lock_region, res);

	might_sleep();
}

static void do_unlock_discard(struct scribe_ps *scribe,
			      struct scribe_lock_region *lock_region)
{
	struct scribe_resource *res = lock_region->res;

	if (!is_locking_necessary(scribe, res))
		return;

	if (unlikely(is_detaching(scribe)))
		return;

	if (is_recording(scribe)) {
		int do_write = lock_region->flags & SCRIBE_WRITE;
		__do_unlock_record(res, do_write);
		scribe_commit_insert_point(&lock_region->ip);
	} else {
		WARN(!is_scribe_context_dead(scribe->ctx),
		     "Discarding resource lock on replay\n");
	}
}

/* Will always succeed if (@flags & SCRIBE_INTERRUPTIBLE) is not set */
static int __lock_object(struct scribe_ps *scribe,
			 void *object, struct scribe_resource *res, int flags)
{
	struct scribe_res_user *user;
	struct scribe_lock_region *lock_region;
	int ret;

	/* First we need to check if the resource is tracked */
	track_resource(scribe->ctx, res);

	user = &scribe->resources;

	lock_region = get_pre_alloc_lock_region(user);
	lock_region->res = res;
	lock_region->object = object;
	lock_region->flags = flags;

	ret = do_lock(scribe, lock_region);
	if (ret)
		free_lock_region(lock_region);
	else
		list_add(&lock_region->node, &user->locked_regions);
	return ret;
}

void scribe_lock_object(void *object, struct scribe_resource *res, int flags)
{
	struct scribe_ps *scribe = current->scribe;

	if (!should_handle_resources(scribe))
		return;

	__lock_object(scribe, object, res, flags);
}

static int __lock_id(struct scribe_ps *scribe,
		     struct scribe_res_map *map, int id, int flags)
{
	struct scribe_idres *idres;
	idres = get_mapped_res(map, id, &scribe->resources);

	/*
	 * FIXME We need an object to be able to find the lock region in
	 * scribe_unlock(), and unlock the resource.
	 * Unfortunately, we only have an id, no unique pointer.
	 * We'll cast the id to a pointer, but this is limiting:
	 * we cannot lock the same id from two different maps at the same
	 * time. For now this is not a problem.
	 */

	return __lock_object(scribe, (void *)id, &idres->res, flags);
}

static void free_resource_handle(struct scribe_handle *handle)
{
	struct scribe_resource_handle *hres;
	hres = container_of(handle, struct scribe_resource_handle, handle);
	kfree(hres);
}

struct get_new_arg {
	int type;
	struct scribe_res_user *user;
	int created;
};

static struct scribe_resource_handle *get_pre_alloc_hres(
						struct scribe_res_user *user);
static struct scribe_handle *get_new_resource_handle(void *_arg)
{
	struct get_new_arg *arg = _arg;
	struct scribe_resource_handle *hres;

	hres = get_pre_alloc_hres(arg->user);
	scribe_init_resource(&hres->res, arg->type);
	arg->created = 1;
	return &hres->handle;
}

/*
 * XXX get_resource_handle() must be followed by __lock_object() to add the
 * resource into the tracked resources (and thus allowing it to be removed)
 */
static struct scribe_resource_handle *get_resource_handle(
		struct scribe_context *ctx,
		struct scribe_container *container,
		int type, struct scribe_res_user *user)
{
	struct scribe_handle *handle;
	struct scribe_handle_ctor ctor;
	struct get_new_arg arg;

	arg.type = type;
	arg.user = user;
	arg.created = 0;

	ctor.get_new = get_new_resource_handle;
	ctor.arg = &arg;
	ctor.free = free_resource_handle;

	handle = get_scribe_handle(container, ctx, &ctor);

	return container_of(handle, struct scribe_resource_handle, handle);
}

static int __lock_object_handle(struct scribe_ps *scribe, void *object,
				struct scribe_container *container,
				int type, int flags)
{
	struct scribe_resource_handle *hres;

	hres = get_resource_handle(scribe->ctx, container,
				   type, &scribe->resources);
	return __lock_object(scribe, object, &hres->res, flags);
}

void scribe_lock_object_handle(void *object,
		struct scribe_container *container, int type, int flags)
{
	struct scribe_ps *scribe = current->scribe;

	if (!should_handle_resources(scribe))
		return;

	__lock_object_handle(scribe, object, container, type, flags);
}

static inline struct inode *file_inode(struct file *file)
{
	return file->f_path.dentry->d_inode;
}

static struct scribe_lock_region *find_locked_region(
						struct scribe_res_user *user,
						void *object)
{
	struct scribe_lock_region *lock_region;

	list_for_each_entry(lock_region, &user->locked_regions, node) {
		if (lock_region->object == object)
			return lock_region;
	}
	return NULL;
}

void scribe_unlock_err(void *object, int err)
{
	struct scribe_ps *scribe = current->scribe;
	struct scribe_res_user *user;
	struct scribe_lock_region *lock_region;
	struct file *file;

	if (!should_handle_resources(scribe))
		return;

	user = &scribe->resources;
	lock_region = find_locked_region(user, object);
	BUG_ON(!lock_region);

	list_del(&lock_region->node);

	if (lock_region->flags & (SCRIBE_INODE_READ | SCRIBE_INODE_WRITE)) {
		file = object;
		scribe_unlock_err(file_inode(file), err);
	}

	if (likely(!IS_ERR_VALUE(err))) {
		do_unlock(scribe, lock_region);
		free_lock_region(lock_region);
	} else {
		do_unlock_discard(scribe, lock_region);
		list_add(&lock_region->node, &user->pre_alloc_regions);
	}
}

void scribe_unlock(void *object)
{
	scribe_unlock_err(object, 0);
}

void scribe_unlock_discard(void *object)
{
	scribe_unlock_err(object, -EAGAIN);
}

void scribe_downgrade(void *object)
{
	struct scribe_ps *scribe = current->scribe;
	struct scribe_res_user *user;
	struct scribe_lock_region *lock_region;

	if (!should_handle_resources(scribe))
		return;

	user = &scribe->resources;
	lock_region = find_locked_region(user, object);
	BUG_ON(!lock_region);

	do_lock_downgrade(scribe, lock_region);
}

void scribe_assert_locked(void *object)
{
	struct scribe_ps *scribe = current->scribe;

	if (!should_handle_resources(scribe))
		return;

	WARN_ON(!find_locked_region(&scribe->resources, object));
}

static inline int inode_need_reg_sync(struct inode *inode)
{
	umode_t mode = inode->i_mode;
	/*
	 * For fifos and sockets, we don't need to synchronize open/close
	 * because once closed permanantly (ref_cnt reaches 0), they cannot be
	 * reopened: the open/close race cannot happen.
	 */
	return !(S_ISFIFO(mode) || S_ISSOCK(mode));
}

static inline int inode_need_explicit_locking(struct file *file,
					      struct inode *inode)
{
	umode_t mode;

	if (file->f_op->scribe_need_explicit_inode_lock)
		return file->f_op->scribe_need_explicit_inode_lock(file);

	/*
	 * For fifos and sockets, each endpoint has to be locked independently
	 * (otherwise deadlocks could happen when the buffer is full...).
	 * It's also better in terms of performance.
	 */
	mode = inode->i_mode;
	return S_ISFIFO(mode) || S_ISSOCK(mode);
}

static int __lock_inode(struct scribe_ps *scribe,
			struct inode *inode, int flags)
{
	return __lock_object_handle(scribe, inode,
				    &inode->i_scribe_resource,
				    SCRIBE_RES_TYPE_INODE,
				    flags);
}

static int lock_file(struct file *file, int flags)
{
	struct scribe_ps *scribe = current->scribe;
	struct scribe_res_user *user;
	struct scribe_lock_region *lock_region;
	struct inode *inode;
	int intr;

	if (!should_handle_resources(scribe))
		return 0;

	inode = file_inode(file);
	if (inode_need_explicit_locking(file, inode) &&
	    !(flags & SCRIBE_INODE_EXPLICIT))
		flags &= ~(SCRIBE_INODE_READ | SCRIBE_INODE_WRITE);

	if (__lock_object(scribe, file, &file->scribe_resource, flags))
		return -EINTR;

	if (flags & SCRIBE_INODE_READ)
		flags = SCRIBE_READ;
	else if (flags & SCRIBE_INODE_WRITE)
		flags = SCRIBE_WRITE;
	else
		return 0;

	/*
	 * We may associate the inode_lock_obj with the file, because this is
	 * what gets passed to the scribe_unlock() function.
	 * This is how the inode will get unlocked.
	 */
	intr = __lock_inode(scribe, inode, flags);
	if (intr) {
		user = &scribe->resources;
		lock_region = find_locked_region(user, file);
		/* Was in locked_regions */
		list_del(&lock_region->node);
		do_unlock_discard(scribe, lock_region);
		/* Put back int the pre alloc regions, lock was discarded */
		list_add(&lock_region->node, &user->pre_alloc_regions);
	}

	return intr;
}

void scribe_lock_file_no_inode(struct file *file)
{
	lock_file(file, SCRIBE_WRITE);
}

void scribe_lock_file_read(struct file *file)
{
	lock_file(file, SCRIBE_WRITE | SCRIBE_INODE_READ);
}

void scribe_lock_file_write(struct file *file)
{
	lock_file(file, SCRIBE_WRITE | SCRIBE_INODE_WRITE);
}

int scribe_lock_file_read_interruptible(struct file *file)
{
	return lock_file(file, SCRIBE_INTERRUPTIBLE |
				 SCRIBE_WRITE | SCRIBE_INODE_READ);
}

int scribe_lock_file_write_interruptible(struct file *file)
{
	return lock_file(file, SCRIBE_INTERRUPTIBLE |
				 SCRIBE_WRITE | SCRIBE_INODE_WRITE);
}

static void lock_inode(struct inode *inode, int flags)
{
	struct scribe_ps *scribe = current->scribe;

	if (!should_handle_resources(scribe))
		return;

	__lock_inode(scribe, inode, flags);
}

void scribe_lock_inode_read(struct inode *inode)
{
	lock_inode(inode, SCRIBE_READ);
}

void scribe_lock_inode_write(struct inode *inode)
{
	lock_inode(inode, SCRIBE_WRITE);
}

void scribe_lock_inode_write_nested(struct inode *inode)
{
	lock_inode(inode, SCRIBE_WRITE | SCRIBE_NESTED);
}

static int __track_next_file(int flags)
{
	struct scribe_ps *scribe = current->scribe;

	if (!should_handle_resources(scribe))
		return 0;

	if (__resource_prepare(scribe))
		return -ENOMEM;

	scribe->lock_next_file = flags;
	scribe->was_file_locking_interrupted = false;
	return 0;
}

int scribe_track_next_file_no_inode(void)
{
	return __track_next_file(SCRIBE_WRITE);
}

int scribe_track_next_file_read(void)
{
	return __track_next_file(SCRIBE_WRITE | SCRIBE_INODE_READ);
}

int scribe_track_next_file_write(void)
{
	return __track_next_file(SCRIBE_WRITE | SCRIBE_INODE_WRITE);
}

int scribe_track_next_file_explicit_inode_read(void)
{
	return __track_next_file(SCRIBE_WRITE | SCRIBE_INODE_EXPLICIT |
				 SCRIBE_INODE_READ);
}

int scribe_track_next_file_explicit_inode_write(void)
{
	return __track_next_file(SCRIBE_WRITE | SCRIBE_INODE_EXPLICIT |
				 SCRIBE_INODE_WRITE);
}

int scribe_track_next_file_read_interruptible(void)
{
	return __track_next_file(SCRIBE_INTERRUPTIBLE |
				 SCRIBE_WRITE | SCRIBE_INODE_READ);
}

int scribe_track_next_file_write_interruptible(void)
{
	return __track_next_file(SCRIBE_INTERRUPTIBLE |
				 SCRIBE_WRITE | SCRIBE_INODE_WRITE);
}

void scribe_pre_fget(struct files_struct *files, int *lock_flags)
{
	struct scribe_ps *scribe = current->scribe;

	*lock_flags = 0;

	if (!is_scribed(scribe))
		return;

	if (scribe->lock_next_file) {
		*lock_flags = scribe->lock_next_file;
		scribe->lock_next_file = 0;

		/*
		 * We need to lock the files_struct while doing fcheck_files()
		 * to guards against races with fd_install()
		 */
		scribe_lock_files_read(files);
	}
}

int scribe_post_fget(struct files_struct *files, struct file *file,
		      int lock_flags)
{
	if (!lock_flags)
		return 0;

	scribe_unlock(files);

	if (!file)
		return 0;

	if (lock_file(file, lock_flags)) {
		current->scribe->was_file_locking_interrupted = true;
		return -EINTR;
	}

	current->scribe->locked_file = file;
	return 0;
}

void scribe_pre_fput(struct file *file)
{
	struct scribe_ps *scribe = current->scribe;

	if (!is_scribed(scribe))
		return;

	if (scribe->locked_file) {
		scribe_unlock(scribe->locked_file);
		scribe->locked_file = NULL;
	}
}

bool scribe_was_file_locking_interrupted(void)
{
	struct scribe_ps *scribe = current->scribe;

	if (!may_be_scribed(scribe))
		return false;

	return scribe->was_file_locking_interrupted;
}

static void lock_files(struct files_struct *files, int flags)
{
	struct scribe_ps *scribe = current->scribe;

	if (!should_handle_resources(scribe))
		return;

	__lock_object(scribe, files, &files->scribe_resource, flags);
}

void scribe_lock_files_read(struct files_struct *files)
{
	lock_files(files, SCRIBE_READ);
}

void scribe_lock_files_write(struct files_struct *files)
{
	lock_files(files, SCRIBE_WRITE);
}

static void lock_pid(pid_t pid, int flags)
{
	struct scribe_ps *scribe = current->scribe;

	if (!should_handle_resources(scribe))
		return;

	__lock_id(scribe, &scribe->ctx->resources->pid_map, pid, flags);
}

void scribe_lock_pid_read(pid_t pid)
{
	lock_pid(pid, SCRIBE_READ);
}

void scribe_lock_pid_write(pid_t pid)
{
	lock_pid(pid, SCRIBE_WRITE);
}

void scribe_unlock_pid(pid_t pid)
{
	scribe_unlock((void *)pid);
}

void scribe_unlock_pid_discard(pid_t pid)
{
	scribe_unlock_discard((void *)pid);
}

void scribe_lock_ipc(struct ipc_namespace *ns)
{
	struct scribe_ps *scribe = current->scribe;

	if (!should_handle_resources(scribe))
		return;

	/* For now all IPC things are synchronized on the same resource */
	__lock_object(scribe, ns, &ns->scribe_resource, SCRIBE_WRITE);
}

static void lock_mmap(struct mm_struct *mm, unsigned long flags)
{
	struct scribe_ps *scribe = current->scribe;

	if (!should_handle_resources(scribe))
		return;

	__lock_object(scribe, mm, &mm->scribe_mmap_res, flags);
}

void scribe_lock_mmap_read(struct mm_struct *mm)
{
	lock_mmap(mm, SCRIBE_READ);
}

void scribe_lock_mmap_write(struct mm_struct *mm)
{
	lock_mmap(mm, SCRIBE_WRITE);
}

static void lock_ppid_ptr(struct task_struct *p, unsigned long flags)
{
	struct scribe_ps *scribe = current->scribe;

	if (!should_handle_resources(scribe))
		return;

	__lock_object(scribe, p, &p->scribe_ppid_ptr_res, flags);
}

void scribe_lock_ppid_ptr_read(struct task_struct *p)
{
	lock_ppid_ptr(p, SCRIBE_READ);
}

void scribe_lock_ppid_ptr_write(struct task_struct *p)
{
	lock_ppid_ptr(p, SCRIBE_WRITE);
}<|MERGE_RESOLUTION|>--- conflicted
+++ resolved
@@ -708,10 +708,6 @@
 {
 	int type = lock_region->res->type & SCRIBE_RES_TYPE_MASK;
 	struct file *file;
-<<<<<<< HEAD
-=======
-	char *tmp, *pathname;
->>>>>>> 8c30c80b
 	struct task_struct *p;
 	ssize_t ret;
 
@@ -753,10 +749,6 @@
 			file = unix_peer(sock->sk)->sk_socket->file;
 			ret += get_path_desc(scribe, file, buffer, size);
 		}
-		break;
-	case SCRIBE_RES_TYPE_PPID:
-		p = lock_region->object;
-		ret = snprintf(buffer, size, "%d", task_pid_vnr(p));
 		break;
 	case SCRIBE_RES_TYPE_PPID:
 		p = lock_region->object;
