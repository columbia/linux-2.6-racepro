/*
 * Copyright (C) 2010 Oren Laadan <orenl@cs.columbia.edu>
 * Copyright (C) 2010 Nicolas Viennot <nicolas@viennot.biz>
 *
 *  This file is subject to the terms and conditions of the GNU General Public
 *  License.  See the file COPYING in the main directory of the Linux
 *  distribution for more details.
 */

#include <linux/scribe.h>
#include <linux/scribe_resource.h>
#include <linux/scribe_container.h>
#include <linux/hash.h>
#include <linux/fs.h>
#include <linux/fdtable.h>
#include <linux/sched.h>
#include <linux/pid_namespace.h>
#include <linux/ipc_namespace.h>
#include <linux/writeback.h>
#include <linux/magic.h>
#include <asm/cmpxchg.h>
#include <net/af_unix.h>

/*
 * A few notes:
 * - scribe_resource_prepare() must be called prior to any resource lock/open
 *   operations with the exception that get_unused_fd() will successfully
 *   return only with the user refilled (so that fd_install() can proceed).
 *
 * - The files_struct lock must be taken as well to access any close_on_exec
 *   flags.
 *
 * - The filp lock must be taken to access any of the file related data.
 *
 * - The filp+inode lock must be taken to access any of the file related data
 *   and/or inode related data, with the exception of pipes
 *   (inode_need_explicit_locking() returns false in that case).
 *
 * - For pipes, it's quite convenient to have two different resources for each
 *   endpoint:
 *   - Reduced overhead (decoupling the readers/writers)
 *   - It Solve the deadlocking issue when the writer wants to send data to the
 *     pipe while the pipe buffer is full (the reader will not be able to
 *     consume the data since the writer has the resource lock).
 *   Instead of having two resources per inode, we are just using the filp
 *   resource to synchronize each end point (and don't need to take the inode
 *   resource since no other file pointer can exist on the pipe inode).
 *   (In rare cases we may take the inode resource lock -- see in fs/fcntl.c)
 *
 * - TODO use a rw_semaphore instead of a mutex to synchronize accesses (the
 *   resource API already use read/write version, but it does the same thing).
 */

#define RES_DESC_MAX PATH_MAX

static inline int should_handle_resources(struct scribe_ps *scribe)
{
	if (!is_scribed(scribe))
		return 0;

	return should_scribe_resources(scribe);
}

#define SCRIBE_ID_RES_HASH_BITS	10
#define SCRIBE_ID_RES_HASH_SIZE	(1 << SCRIBE_ID_RES_HASH_BITS)

/*
 * On demand mapping @id -> @resource. The resources are persistent.
 * The @id is different from the resource id:
 * e.g. we want to map a pid to a resource, but that resource may have a
 * totally different id.
 */
struct scribe_res_map {
	spinlock_t lock;
	int res_type;
	struct hlist_head hash[SCRIBE_ID_RES_HASH_SIZE];
};

struct scribe_idres {
	struct scribe_res_map *map;
	int id;
	struct hlist_node node;
	struct scribe_resource res;
	struct rcu_head rcu;
};

static void scribe_init_res_map(struct scribe_res_map *map, int res_type)
{
	int i;
	spin_lock_init(&map->lock);
	map->res_type = res_type;
	for (i = 0; i < SCRIBE_ID_RES_HASH_SIZE; i++)
		INIT_HLIST_HEAD(&map->hash[i]);
}

static inline unsigned long idres_hashfn(int id)
{
	return hash_long(id, SCRIBE_ID_RES_HASH_BITS);
}

static struct scribe_idres *__find_idres(struct hlist_head *head, int id)
{
	struct scribe_idres *idres;
	struct hlist_node *node;

	hlist_for_each_entry_rcu(idres, node, head, node) {
		if (idres->id == id)
			return idres;
	}
	return NULL;
}

static struct scribe_idres *get_pre_alloc_idres(struct scribe_res_user *user);

/*
 * XXX get_mapped_res() must be followed by __lock_object() to add the
 * resource into the tracked resources (and thus allowing it to be removed)
 */
static struct scribe_idres *get_mapped_res(struct scribe_res_map *map, int id,
					   struct scribe_res_user *user)
{
	struct scribe_idres *idres;
	struct hlist_head *head;

	head = &map->hash[idres_hashfn(id)];

	rcu_read_lock();
	idres = __find_idres(head, id);
	rcu_read_unlock();

	if (idres)
		return idres;

	spin_lock_bh(&map->lock);
	idres = __find_idres(head, id);
	if (unlikely(idres)) {
		spin_unlock(&map->lock);
		return idres;
	}

	idres = get_pre_alloc_idres(user);
	idres->map = map;
	idres->id = id;
	scribe_init_resource(&idres->res, map->res_type);

	hlist_add_head_rcu(&idres->node, head);
	spin_unlock_bh(&map->lock);

	return idres;
}

static void free_rcu_idres(struct rcu_head *rcu)
{
	struct scribe_idres *idres;
	idres = container_of(rcu, struct scribe_idres, rcu);
	kfree(idres);
}

static void remove_idres(struct scribe_idres *idres)
{
	struct scribe_res_map *map = idres->map;

	spin_lock_bh(&map->lock);
	hlist_del_rcu(&idres->node);
	spin_unlock_bh(&map->lock);
	call_rcu(&idres->rcu, free_rcu_idres);
}

struct scribe_resources {
	/*
	 * Only resources with a potentially > serial will be in that list.
	 * In other words, only used resources are kept in that list.
	 */
	spinlock_t lock;
	int next_id;
	struct list_head tracked;

	struct scribe_res_map pid_map;
};

struct scribe_resources *scribe_alloc_resources(void)
{
	struct scribe_resources *resources;

	resources = kmalloc(sizeof(*resources), GFP_KERNEL);
	if (!resources)
		return NULL;

	spin_lock_init(&resources->lock);
	resources->next_id = 0;
	INIT_LIST_HEAD(&resources->tracked);

	scribe_init_res_map(&resources->pid_map, SCRIBE_RES_TYPE_PID);

	return resources;
}


struct scribe_resource_handle {
	struct scribe_handle handle;
	struct scribe_resource res;
};

static struct kmem_cache *hres_cache;

void __init scribe_res_init_caches(void)
{
	hres_cache = KMEM_CACHE(scribe_resource_handle,
				SLAB_HWCACHE_ALIGN | SLAB_PANIC);
}

static inline int use_spinlock(struct scribe_resource *res)
{
	return res->type & SCRIBE_RES_SPINLOCK;
}

#ifdef CONFIG_LOCKDEP
struct lock_desc {
	struct lock_class_key key;
	const char *name;
};

static struct lock_desc lock_desc[SCRIBE_RES_NUM_TYPES] = {
#define LOCK_DESC(name_) [name_] = { .name = #name_ }
	LOCK_DESC(SCRIBE_RES_TYPE_INODE),
	LOCK_DESC(SCRIBE_RES_TYPE_FILE),
	LOCK_DESC(SCRIBE_RES_TYPE_FILES_STRUCT),
	LOCK_DESC(SCRIBE_RES_TYPE_PID),
	LOCK_DESC(SCRIBE_RES_TYPE_FUTEX),
	LOCK_DESC(SCRIBE_RES_TYPE_IPC),
	LOCK_DESC(SCRIBE_RES_TYPE_MMAP),
	LOCK_DESC(SCRIBE_RES_TYPE_PPID)
};

#define set_lock_class(lock, type) do {					\
	struct lock_desc *ld = &lock_desc[type & SCRIBE_RES_TYPE_MASK];	\
	lockdep_set_class_and_name(lock, &ld->key, ld->name);		\
} while (0)

bool is_scribe_resource_key(struct lock_class_key *key)
{
	char *ptr = (char *)key;
	char *base = (char *)&lock_desc;
	return base <= ptr && ptr < (base + sizeof(lock_desc));
}

#else
#define set_lock_class(lock, type) do { } while (0)
#endif

void scribe_init_resource(struct scribe_resource *res, int type)
{
	res->ctx = NULL;
	res->id = -1; /* The id will be set once the resource is tracked */
	res->type = type;

	res->first_read_serial = -1;
	atomic_set(&res->serial, 0);

	if (use_spinlock(res)) {
		spin_lock_init(&res->lock.spinlock);
		set_lock_class(&res->lock.spinlock, type);
	} else {
		init_rwsem(&res->lock.semaphore);
		set_lock_class(&res->lock.semaphore, type);
	}

	init_waitqueue_head(&res->wait);
}

static void acquire_res(struct scribe_context *ctx, struct scribe_resource *res,
			bool *lock_dropped)
{
	BUG_ON(res->ctx);
	BUG_ON(res->first_read_serial != -1);
	BUG_ON(atomic_read(&res->serial));

	res->ctx = ctx;
	res->id = ctx->resources->next_id++;
	list_add(&res->node, &ctx->resources->tracked);

	spin_unlock_bh(&ctx->resources->lock);
	*lock_dropped = true;
}

static void release_res(struct scribe_resource *res, bool *lock_dropped)
{
	res->ctx = NULL;
	list_del(&res->node);
	res->first_read_serial = -1;
	atomic_set(&res->serial, 0);
}

static void release_idres(struct scribe_resource *res, bool *lock_dropped)
{
	struct scribe_idres *idres;
	idres = container_of(res, struct scribe_idres, res);
	remove_idres(idres);
	release_res(res, lock_dropped);
}

static void release_hres(struct scribe_resource *res, bool *lock_dropped)
{
	struct scribe_resource_handle *hres;
	hres = container_of(res, struct scribe_resource_handle, res);
	remove_scribe_handle(&hres->handle);
	release_res(res, lock_dropped);
}

static struct inode *__get_inode_from_res(struct scribe_resource *res)
{
	struct scribe_resource_handle *hres;
	struct scribe_container *container;
	struct inode *inode;

	hres = container_of(res, struct scribe_resource_handle, res);
	container = hres->handle.container;
	inode = container_of(container, struct inode, i_scribe_resource);

	return inode;
}

static void acquire_res_inode(struct scribe_context *ctx,
			      struct scribe_resource *res, bool *lock_dropped)
{
	struct inode *inode = __get_inode_from_res(res);
	acquire_res(ctx, res, lock_dropped);
	/* We don't need to hold the resources->lock anymore */
	BUG_ON(!*lock_dropped);
	spin_lock(&inode_lock);
	__iget(inode);
	spin_unlock(&inode_lock);
}

static void release_res_inode(struct scribe_resource *res, bool *lock_dropped)
{
	struct scribe_context *ctx = res->ctx;
	struct inode *inode = __get_inode_from_res(res);

	release_hres(res, NULL);
	spin_unlock_bh(&ctx->resources->lock);
	*lock_dropped = true;
	/* iput sleeps */
	iput(inode);
}

struct resource_ops_struct {
	void (*acquire) (struct scribe_context *, struct scribe_resource *,
			 bool *);
	void (*release) (struct scribe_resource *, bool *);
};

static struct resource_ops_struct resource_ops[SCRIBE_RES_NUM_TYPES] =
{
	[SCRIBE_RES_TYPE_INODE] = { .acquire = acquire_res_inode,
				    .release = release_res_inode },
	[SCRIBE_RES_TYPE_FILE]  = { .release = release_hres },
	[SCRIBE_RES_TYPE_PID]   = { .release = release_idres },
	[SCRIBE_RES_TYPE_FUTEX] = { .release = release_hres },
};

static void track_resource(struct scribe_context *ctx,
			   struct scribe_resource *res)
{
	struct scribe_resources *resources;
	int type = res->type & SCRIBE_RES_TYPE_MASK;
	bool lock_dropped = false;

	if (res->ctx) {
		BUG_ON(res->ctx != ctx);
		return;
	}

	resources = ctx->resources;
	spin_lock_bh(&resources->lock);
	if (likely(!res->ctx)) {
		if (resource_ops[type].acquire)
			resource_ops[type].acquire(ctx, res, &lock_dropped);
		else
			acquire_res(ctx, res, &lock_dropped);

	}
	BUG_ON(!lock_dropped);
}

static void __scribe_reset_resource(struct scribe_resource *res,
				    bool *lock_dropped)
{
	int type = res->type & SCRIBE_RES_TYPE_MASK;
	if (resource_ops[type].release)
		resource_ops[type].release(res, lock_dropped);
	else
		release_res(res, lock_dropped);
}

void scribe_reset_resource(struct scribe_resource *res)
{
	struct scribe_resources *resources;
	bool lock_dropped = false;

	if (!res->ctx)
		return;
	resources = res->ctx->resources;

	spin_lock_bh(&resources->lock);
	__scribe_reset_resource(res, &lock_dropped);
	if (!lock_dropped)
		spin_unlock_bh(&resources->lock);
}

void scribe_reset_resource_container(struct scribe_container *container)
{
	struct scribe_resource_handle *hres;
	struct scribe_resources *resources;
	struct scribe_context *ctx;
	bool lock_dropped;

retry:
	rcu_read_lock();
	if (list_empty(&container->handles)) {
		rcu_read_unlock();
		return;
	}

	hres = list_first_entry_rcu(&container->handles,
				    struct scribe_resource_handle, handle.node);
	ctx = hres->res.ctx;

	/*
	 * ctx should always be valid: we are in a place where processes
	 * cannot add any handles to the list (umount).
	 */
	BUG_ON(!ctx);
	resources = ctx->resources;

	lock_dropped = false;
	spin_lock_bh(&resources->lock);
	rcu_read_unlock();

	__scribe_reset_resource(&hres->res, &lock_dropped);
	if (lock_dropped)
		goto retry;
	spin_unlock_bh(&resources->lock);
	goto retry;
}

void scribe_reset_resources(struct scribe_resources *resources)
{
	struct scribe_resource *res, *tmp;
	bool lock_dropped;

retry:
	lock_dropped = false;
	spin_lock_bh(&resources->lock);
	list_for_each_entry_safe(res, tmp, &resources->tracked, node) {
		__scribe_reset_resource(res, &lock_dropped);
		if (lock_dropped)
			goto retry;
	}
	spin_unlock_bh(&resources->lock);
}

void scribe_free_resources(struct scribe_resources *resources)
{
	scribe_reset_resources(resources);
	/*
	 * XXX There is no possible race with scribe_reset_resource() since
	 * all potential processes that could call scribe_reset_resource() and
	 * scribe_reset_resource_container() are gone.
	 */
	kfree(resources);
}

struct scribe_lock_region {
	struct list_head node;
	scribe_insert_point_t ip;
	union {
		struct scribe_event *generic;
		struct scribe_event_resource_lock *regular;
		struct scribe_event_resource_lock_intr *intr;
		struct scribe_event_resource_lock_extra *extra;
	} lock_event;
	struct scribe_event_resource_unlock *unlock_event;
	struct scribe_resource *res;
	void *object;
	int flags;
};

static void free_lock_region(struct scribe_lock_region *lock_region);

static struct scribe_lock_region *alloc_lock_region(int doing_recording,
						    int res_extra)
{
	struct scribe_lock_region *lock_region;

	lock_region = kmalloc(sizeof(*lock_region), GFP_KERNEL);
	if (!lock_region)
		return NULL;

	lock_region->lock_event.generic = NULL;
	lock_region->unlock_event = NULL;

	if (!doing_recording) {
		/*
		 * During replaying, we don't really need those events, since
		 * they will be coming from the event pump.
		 */
		return lock_region;
	}

	if (res_extra) {
		/*
		 * We don't know how long will be the description, we'll
		 * assume the maximum.
		 */
		lock_region->lock_event.extra = scribe_alloc_event_sized(
				SCRIBE_EVENT_RESOURCE_LOCK_EXTRA, RES_DESC_MAX);
	} else
		lock_region->lock_event.regular = scribe_alloc_event(
				SCRIBE_EVENT_RESOURCE_LOCK);

	if (!lock_region->lock_event.generic)
		goto err;

	if (res_extra) {
		lock_region->unlock_event = scribe_alloc_event(
						SCRIBE_EVENT_RESOURCE_UNLOCK);
		if (!lock_region->unlock_event)
			goto err;
	}

	return lock_region;

err:
	free_lock_region(lock_region);
	return NULL;
}

/* Use this when you didn't had the chance to lock()/unlock() the resource */
static void free_lock_region(struct scribe_lock_region *lock_region)
{
	scribe_free_event(lock_region->lock_event.generic);
	scribe_free_event(lock_region->unlock_event);
	kfree(lock_region);
}

void scribe_resource_init_user(struct scribe_res_user *user)
{
	INIT_HLIST_HEAD(&user->pre_alloc_idres);
	user->num_pre_alloc_idres = 0;
	INIT_LIST_HEAD(&user->pre_alloc_hres);
	user->num_pre_alloc_hres = 0;
	INIT_LIST_HEAD(&user->pre_alloc_regions);
	user->num_pre_alloc_regions = 0;
	INIT_LIST_HEAD(&user->locked_regions);
}

/*
 * We need at most 4 lock_regions pre allocated upfront, e.g in fd_install():
 * Two for the open/close region on the inode registration, and one for the
 * files_struct.
 */
#define MAX_PRE_ALLOC 4

int scribe_resource_pre_alloc(struct scribe_res_user *user,
			      int doing_recording, int res_extra)
{
	struct scribe_idres *idres;
	struct scribe_lock_region *lock_region;
	struct scribe_resource_handle *hres;

	while (user->num_pre_alloc_idres < MAX_PRE_ALLOC) {
		idres = kmalloc(sizeof(*idres), GFP_KERNEL);
		if (!idres)
			return -ENOMEM;

		hlist_add_head(&idres->node, &user->pre_alloc_idres);
		user->num_pre_alloc_idres++;
	}

	while (user->num_pre_alloc_hres < MAX_PRE_ALLOC) {
		hres = kmem_cache_alloc(hres_cache, GFP_KERNEL);
		if (!hres)
			return -ENOMEM;

		list_add(&hres->handle.node, &user->pre_alloc_hres);
		user->num_pre_alloc_hres++;
	}

	while (user->num_pre_alloc_regions < MAX_PRE_ALLOC) {
		lock_region = alloc_lock_region(doing_recording, res_extra);
		if (!lock_region)
			return -ENOMEM;

		list_add(&lock_region->node, &user->pre_alloc_regions);
		user->num_pre_alloc_regions++;
	}

	return 0;
}

static int __resource_prepare(struct scribe_ps *scribe)
{
	might_sleep();

	if (scribe_resource_pre_alloc(&scribe->resources, is_recording(scribe),
				      should_scribe_res_extra(scribe)))
		return -ENOMEM;

	return 0;
}

int scribe_resource_prepare(void)
{
	struct scribe_ps *scribe = current->scribe;

	if (!should_handle_resources(scribe))
		return 0;

	return __resource_prepare(scribe);
}

void scribe_assert_no_locked_region(struct scribe_res_user *user)
{
	WARN(!list_empty(&user->locked_regions),
	     "Some regions are left unlocked\n");
}

void scribe_resource_exit_user(struct scribe_res_user *user)
{
	struct scribe_idres *idres;
	struct hlist_node *tmp1, *tmp2;
	struct scribe_lock_region *lockr, *ltmp;
	struct scribe_resource_handle *hres, *htmp;

	scribe_assert_no_locked_region(user);

	hlist_for_each_entry_safe(idres, tmp1, tmp2,
				 &user->pre_alloc_idres, node) {
		hlist_del(&idres->node);
		kfree(idres);
	}

	list_for_each_entry_safe(hres, htmp,
				 &user->pre_alloc_hres, handle.node) {
		list_del(&hres->handle.node);
		kmem_cache_free(hres_cache, hres);
	}

	list_for_each_entry_safe(lockr, ltmp,
				 &user->pre_alloc_regions, node) {
		list_del(&lockr->node);
		free_lock_region(lockr);
	}
}

static struct scribe_idres *get_pre_alloc_idres(struct scribe_res_user *user)
{
	struct scribe_idres *idres;
	BUG_ON(hlist_empty(&user->pre_alloc_idres));
	idres = hlist_entry(user->pre_alloc_idres.first,
			    struct scribe_idres, node);
	hlist_del(&idres->node);
	user->num_pre_alloc_idres--;
	return idres;
}

static struct scribe_resource_handle *get_pre_alloc_hres(
						struct scribe_res_user *user)
{
	struct scribe_resource_handle *hres;
	BUG_ON(list_empty(&user->pre_alloc_hres));
	hres = list_first_entry(&user->pre_alloc_hres,
				struct scribe_resource_handle, handle.node);
	list_del(&hres->handle.node);
	user->num_pre_alloc_hres--;
	return hres;
}

static struct scribe_lock_region *get_pre_alloc_lock_region(
						struct scribe_res_user *user)
{
	struct scribe_lock_region *lock_region;
	BUG_ON(list_empty(&user->pre_alloc_regions));
	lock_region = list_first_entry(&user->pre_alloc_regions,
				       struct scribe_lock_region, node);
	list_del(&lock_region->node);
	user->num_pre_alloc_regions--;
	return lock_region;
}

static bool is_locking_necessary(struct scribe_ps *scribe,
				 struct scribe_resource *res)
{
	if (should_scribe_res_always(scribe))
		return true;

	/*
	 * It is assumed that the init process won't do anything racy with the
	 * first child, this way when the number of processes is equal to 2,
	 * we can disable resource tracking.
	 * When the number of processes is equal to 3, we need resource
	 * tracking, but we cannot go back to the disabled resource tracking
	 * easily. We would need a MEM_ALONE event or something to
	 * deterministically switch back to this state.
	 * In our case, we are lazy and stay in that mode.
	 * TODO send a RES_ALONE event when necessary.
	 */
	if (scribe->ctx->max_num_tasks > 2)
		return true;

	/*
	 * The only resource we need for the init process is the task one.
	 * Forcing the synchronization on it is an easy way to avoid races
	 */
	if (res->type == SCRIBE_RES_TYPE_PID)
		return true;

	return false;
}

<<<<<<< HEAD
#ifdef CONFIG_DEBUG_LOCK_ALLOC
static int get_lockdep_subclass(int type, int nested)
{
	/* MAX_LOCKDEP_SUBCLASSES is small, trying not to overflow it */
	type &= SCRIBE_RES_TYPE_MASK;
	if (nested)
		type += SCRIBE_RES_NUM_TYPES;
	return type;
}
#else
static inline int get_lockdep_subclass(int type, int nested)
{
	return 0;
}
#endif

static size_t get_path_desc(struct scribe_ps *scribe,
			    struct file *file, char *buffer, size_t size)
{
	char *tmp, *pathname;
	size_t ret;

	tmp = (char *)__get_free_page(GFP_TEMPORARY);
	if (!tmp) {
		return snprintf(buffer, size,
				"memory allocation failed");
	}

	scribe->do_dpath_scribing = false;
	pathname = d_path(&file->f_path, tmp, PAGE_SIZE);
	scribe->do_dpath_scribing = true;
	if (IS_ERR(pathname)) {
		ret = snprintf(buffer, size, "d_path failed with %ld",
			       PTR_ERR(pathname));
	} else
		ret = snprintf(buffer, size, "%s", pathname);

	free_page((unsigned long)tmp);

	return ret;
}

#define unix_peer(sk) (unix_sk(sk)->peer)
=======
>>>>>>> a5278168
static size_t get_lock_region_desc(struct scribe_ps *scribe,
				   char *buffer, ssize_t size,
				   struct scribe_lock_region *lock_region)
{
	int type = lock_region->res->type & SCRIBE_RES_TYPE_MASK;
	struct file *file;
	struct task_struct *p;
	ssize_t ret;

	switch (type) {
	case SCRIBE_RES_TYPE_FILE:
		file = lock_region->object;
		ret = get_path_desc(scribe, file, buffer, size);
		buffer += ret;
		size -= ret;

		if (S_ISSOCK(file->f_dentry->d_inode->i_mode)) {
			struct socket *sock = file->private_data;

			if (size <= 5)
				break;

			if (!sock->real_ops)
				break;

			if (sock->real_ops->family != PF_UNIX)
				break;

			if (!unix_peer(sock->sk))
				break;

			if (unix_peer(sock->sk)->sk_scribe_ctx != scribe->ctx)
				break;

			/* FIXME we should take some locks around here */

			if (!unix_peer(sock->sk)->sk_socket)
				break;

			strcat(buffer, " ");
			buffer += 1;
			size -= 1;
			ret += 1;

			file = unix_peer(sock->sk)->sk_socket->file;
			ret += get_path_desc(scribe, file, buffer, size);
		}
		break;
	case SCRIBE_RES_TYPE_PPID:
		p = lock_region->object;
		ret = snprintf(buffer, size, "%d", task_pid_vnr(p));
		break;
	default:
		ret = snprintf(buffer, size, "none");
	}

	return ret;
}

static int __do_lock_record(struct scribe_ps *scribe,
			    struct scribe_resource *res,
			    int do_write, int do_intr, int nested)
{
	int ret;
	nested = !!nested;

	if (use_spinlock(res)) {
		spin_lock_nested(&res->lock.spinlock, nested);
		return 0;
	}

	if (!do_intr) {
		if (do_write)
			down_write_nested(&res->lock.semaphore, nested);
		else
			down_read_nested(&res->lock.semaphore, nested);
		return 0;
	}

	if (do_write)
		ret = wait_event_interruptible_exclusive(res->wait,
		  down_write_trylock_nested(&res->lock.semaphore, nested));
	else
		ret = wait_event_interruptible(res->wait,
		  down_read_trylock_nested(&res->lock.semaphore, nested));

	return ret;
}

static void __do_lock_read_serial(struct scribe_resource *res)
{
	/*
	 * This works because when @first_read_serial is equal to -1,
	 * @res->serial cannot change because it gets incremented only
	 * during the unlock(). So once @res->serial changes,
	 * @first_read_serial would already be assigned.
	 */
	cmpxchg(&res->first_read_serial, -1, atomic_read(&res->serial));
}

static int do_lock_record(struct scribe_ps *scribe,
			  struct scribe_lock_region *lock_region,
			  struct scribe_resource *res)
{
	struct scribe_event_resource_lock_intr *event;
	int do_intr = lock_region->flags & SCRIBE_INTERRUPTIBLE;
	int do_write = lock_region->flags & SCRIBE_WRITE;
	int nested = lock_region->flags & SCRIBE_NESTED;

	scribe_create_insert_point(&lock_region->ip, &scribe->queue->stream);

	if (__do_lock_record(scribe, res, do_write, do_intr, nested)) {
		/* Interrupted ... */
		event = lock_region->lock_event.intr;
		lock_region->lock_event.intr = NULL;

		/*
		 * The lock_intr event is smaller than the allocated one, so
		 * casting the event works.
		 */
		event->h.type = SCRIBE_EVENT_RESOURCE_LOCK_INTR;
		scribe_queue_event_at(&lock_region->ip, event);
		scribe_commit_insert_point(&lock_region->ip);
		return -EINTR;
	}

	if (!do_write)
		__do_lock_read_serial(res);

	return 0;
}

static int serial_match(struct scribe_ps *scribe,
			struct scribe_resource *res, int serial)
{
	if (serial <= atomic_read(&res->serial))
		return 1;

	if (unlikely(is_scribe_context_dead(scribe->ctx))) {
		/* scribe_kill() has been triggered, we need to leave */
		return 1;
	}

	return 0;
}

static int __do_lock_replay(struct scribe_ps *scribe,
			    struct scribe_lock_region *lock_region,
			    struct scribe_resource *res)
{
	struct scribe_event *intr_event;
	int type;
	int serial;

	intr_event = scribe_peek_event(scribe->queue, SCRIBE_WAIT);
	if (IS_ERR(intr_event))
		return PTR_ERR(intr_event);

	if (intr_event->type == SCRIBE_EVENT_RESOURCE_LOCK_INTR) {
		intr_event = scribe_dequeue_event(scribe->queue, SCRIBE_WAIT);
		scribe_free_event(intr_event);
		return -EINTR;
	}

	if (should_scribe_res_extra(scribe)) {
		struct scribe_event_resource_lock_extra *event;

		event = scribe_dequeue_event_specific(scribe,
					      SCRIBE_EVENT_RESOURCE_LOCK_EXTRA);
		if (IS_ERR(event))
			return PTR_ERR(event);

		type = event->type;
		serial = event->serial;
		scribe_free_event(event);

		if (type != (res->type & SCRIBE_RES_TYPE_MASK)) {
			scribe_diverge(scribe,
				       SCRIBE_EVENT_DIVERGE_RESOURCE_TYPE,
				       .type = res->type);
			return -EDIVERGE;
		}
	} else {
		struct scribe_event_resource_lock *event;

		event = scribe_dequeue_event_specific(scribe,
						SCRIBE_EVENT_RESOURCE_LOCK);
		if (IS_ERR(event))
			return PTR_ERR(event);

		serial = event->serial;
		scribe_free_event(event);
	}

	/* That's for avoiding a thundering herd */
	scribe->waiting_for_serial = serial;
	wmb();
	wait_event(res->wait, serial_match(scribe, res, serial));

	return 0;
}

static int do_lock_replay(struct scribe_ps *scribe,
			  struct scribe_lock_region *lock_region,
			  struct scribe_resource *res)
{
	if (__do_lock_replay(scribe, lock_region, res)) {
		if (lock_region->flags & SCRIBE_INTERRUPTIBLE)
			return -EINTR;
	}

	return 0;
}

static int do_lock(struct scribe_ps *scribe,
		   struct scribe_lock_region *lock_region)
{
	struct scribe_resource *res = lock_region->res;
	might_sleep();

	if (!is_locking_necessary(scribe, res))
		return 0;

	if (unlikely(is_detaching(scribe))) {
		if (lock_region->flags & SCRIBE_INTERRUPTIBLE)
			return -EINTR;
		return 0;
	}

	BUG_ON(!(lock_region->flags & (SCRIBE_READ|SCRIBE_WRITE)));

	if (is_recording(scribe))
		return do_lock_record(scribe, lock_region, res);
	else
		return do_lock_replay(scribe, lock_region, res);
}

static void do_lock_downgrade_record(struct scribe_ps *scribe,
				     struct scribe_lock_region *lock_region,
				     struct scribe_resource *res)
{
	if (!use_spinlock(res))
		downgrade_write(&res->lock.semaphore);

	lock_region->flags &= ~SCRIBE_WRITE;
	lock_region->flags |= SCRIBE_READ;
	__do_lock_read_serial(res);
}

static void do_lock_downgrade(struct scribe_ps *scribe,
			      struct scribe_lock_region *lock_region)
{
	struct scribe_resource *res = lock_region->res;

	if (!is_locking_necessary(scribe, res))
		return;

	if (unlikely(is_detaching(scribe)))
		return;

	BUG_ON(!(lock_region->flags & SCRIBE_WRITE));

	if (is_recording(scribe))
		do_lock_downgrade_record(scribe, lock_region, res);
	/* no-op for replay */
}

static void __do_unlock_record(struct scribe_resource *res, int do_write)
{
	if (use_spinlock(res))
		spin_unlock(&res->lock.spinlock);
	else {
		if (do_write)
			up_write(&res->lock.semaphore);
		else
			up_read(&res->lock.semaphore);

		/* We need to wake the ones in wait_event_interruptible */
		wake_up(&res->wait);
	}
}

static void do_unlock_record(struct scribe_ps *scribe,
			     struct scribe_lock_region *lock_region,
			     struct scribe_resource *res)
{
	int do_write = lock_region->flags & SCRIBE_WRITE;
	unsigned long serial;
	size_t size;

	if (do_write) {
		/*
		 * We have a lock write on the resource, so there won't be no
		 * race.
		 * @serial has already been incremented.
		 */
		serial = atomic_read(&res->serial) - 1;
		res->first_read_serial = -1;
	} else {
		/*
		 * The value is stable until we release the read lock.
		 */
		serial = res->first_read_serial;
	}

	__do_unlock_record(res, do_write);

	if (should_scribe_res_extra(scribe)) {
		struct scribe_event_resource_lock_extra *lock_event;
		struct scribe_event_resource_unlock *unlock_event;
		lock_event = lock_region->lock_event.extra;
		unlock_event = lock_region->unlock_event;
		lock_region->lock_event.extra = NULL;
		lock_region->unlock_event = NULL;

		lock_event->type = res->type & SCRIBE_RES_TYPE_MASK;
		lock_event->write_access = !!do_write;
		lock_event->id = res->id;
		lock_event->serial = serial;

		size = get_lock_region_desc(scribe,
					    lock_event->desc, RES_DESC_MAX,
					    lock_region);
		lock_event->h.size = size;

		scribe_queue_event_at(&lock_region->ip, lock_event);
		scribe_commit_insert_point(&lock_region->ip);

		unlock_event->id = res->id;
		scribe_queue_event(scribe->queue, unlock_event);
	} else {
		struct scribe_event_resource_lock *lock_event;
		lock_event = lock_region->lock_event.regular;
		lock_region->lock_event.extra = NULL;

		lock_event->serial = serial;
		scribe_queue_event_at(&lock_region->ip, lock_event);
		scribe_commit_insert_point(&lock_region->ip);
	}
}

static void __do_unlock_replay(struct scribe_resource *res)
{
	unsigned long serial = atomic_read(&res->serial);
	wait_queue_head_t *q = &res->wait;
	wait_queue_t *wq, *tmp;

	spin_lock(&q->lock);
	list_for_each_entry_safe(wq, tmp, &q->task_list, task_list) {
		struct task_struct *p = wq->private;
		if (p->scribe->waiting_for_serial <= serial)
			wq->func(wq, TASK_NORMAL, 0, NULL);
	}
	spin_unlock(&q->lock);
}

static void do_unlock_replay(struct scribe_ps *scribe,
			     struct scribe_lock_region *lock_region,
			     struct scribe_resource *res)
{
	struct scribe_event_resource_unlock *event;

	__do_unlock_replay(res);

	if (unlikely(is_scribe_context_dead(scribe->ctx)))
		return;

	if (!should_scribe_res_extra(scribe))
		return;

	event = scribe_dequeue_event_specific(scribe,
					      SCRIBE_EVENT_RESOURCE_UNLOCK);
	if (!IS_ERR(event))
		scribe_free_event(event);
}

static void do_unlock(struct scribe_ps *scribe,
		      struct scribe_lock_region *lock_region)
{
	struct scribe_resource *res = lock_region->res;

	if (!is_locking_necessary(scribe, res))
		return;

	if (unlikely(is_detaching(scribe)))
		return;

	atomic_inc(&res->serial);

	if (is_recording(scribe))
		do_unlock_record(scribe, lock_region, res);
	else
		do_unlock_replay(scribe, lock_region, res);

	might_sleep();
}

static void do_unlock_discard(struct scribe_ps *scribe,
			      struct scribe_lock_region *lock_region)
{
	struct scribe_resource *res = lock_region->res;

	if (!is_locking_necessary(scribe, res))
		return;

	if (unlikely(is_detaching(scribe)))
		return;

	if (is_recording(scribe)) {
		int do_write = lock_region->flags & SCRIBE_WRITE;
		__do_unlock_record(res, do_write);
		scribe_commit_insert_point(&lock_region->ip);
	} else {
		WARN(!is_scribe_context_dead(scribe->ctx),
		     "Discarding resource lock on replay\n");
	}
}

/* Will always succeed if (@flags & SCRIBE_INTERRUPTIBLE) is not set */
static int __lock_object(struct scribe_ps *scribe,
			 void *object, struct scribe_resource *res, int flags)
{
	struct scribe_res_user *user;
	struct scribe_lock_region *lock_region;
	int ret;

	/* First we need to check if the resource is tracked */
	track_resource(scribe->ctx, res);

	user = &scribe->resources;

	lock_region = get_pre_alloc_lock_region(user);
	lock_region->res = res;
	lock_region->object = object;
	lock_region->flags = flags;

	ret = do_lock(scribe, lock_region);
	if (ret)
		free_lock_region(lock_region);
	else
		list_add(&lock_region->node, &user->locked_regions);
	return ret;
}

void scribe_lock_object(void *object, struct scribe_resource *res, int flags)
{
	struct scribe_ps *scribe = current->scribe;

	if (!should_handle_resources(scribe))
		return;

	__lock_object(scribe, object, res, flags);
}

static int __lock_id(struct scribe_ps *scribe,
		     struct scribe_res_map *map, int id, int flags)
{
	struct scribe_idres *idres;
	idres = get_mapped_res(map, id, &scribe->resources);

	/*
	 * FIXME We need an object to be able to find the lock region in
	 * scribe_unlock(), and unlock the resource.
	 * Unfortunately, we only have an id, no unique pointer.
	 * We'll cast the id to a pointer, but this is limiting:
	 * we cannot lock the same id from two different maps at the same
	 * time. For now this is not a problem.
	 */

	return __lock_object(scribe, (void *)id, &idres->res, flags);
}

static void free_resource_handle(struct scribe_handle *handle)
{
	struct scribe_resource_handle *hres;
	hres = container_of(handle, struct scribe_resource_handle, handle);
	kmem_cache_free(hres_cache, hres);
}

struct get_new_arg {
	int type;
	struct scribe_res_user *user;
	int created;
};

static struct scribe_resource_handle *get_pre_alloc_hres(
						struct scribe_res_user *user);
static struct scribe_handle *get_new_resource_handle(void *_arg)
{
	struct get_new_arg *arg = _arg;
	struct scribe_resource_handle *hres;

	hres = get_pre_alloc_hres(arg->user);
	scribe_init_resource(&hres->res, arg->type);
	arg->created = 1;
	return &hres->handle;
}

/*
 * XXX get_resource_handle() must be followed by __lock_object() to add the
 * resource into the tracked resources (and thus allowing it to be removed)
 */
static struct scribe_resource_handle *get_resource_handle(
		struct scribe_context *ctx,
		struct scribe_container *container,
		int type, struct scribe_res_user *user)
{
	struct scribe_handle *handle;
	struct scribe_handle_ctor ctor;
	struct get_new_arg arg;

	arg.type = type;
	arg.user = user;
	arg.created = 0;

	ctor.get_new = get_new_resource_handle;
	ctor.arg = &arg;
	ctor.free = free_resource_handle;

	handle = get_scribe_handle(container, ctx, &ctor);

	return container_of(handle, struct scribe_resource_handle, handle);
}

static int __lock_object_handle(struct scribe_ps *scribe, void *object,
				struct scribe_container *container,
				int type, int flags)
{
	struct scribe_resource_handle *hres;

	hres = get_resource_handle(scribe->ctx, container,
				   type, &scribe->resources);
	return __lock_object(scribe, object, &hres->res, flags);
}

void scribe_lock_object_handle(void *object,
		struct scribe_container *container, int type, int flags)
{
	struct scribe_ps *scribe = current->scribe;

	if (!should_handle_resources(scribe))
		return;

	__lock_object_handle(scribe, object, container, type, flags);
}

static inline struct inode *file_inode(struct file *file)
{
	return file->f_path.dentry->d_inode;
}

static struct scribe_lock_region *find_locked_region(
						struct scribe_res_user *user,
						void *object)
{
	struct scribe_lock_region *lock_region;

	list_for_each_entry(lock_region, &user->locked_regions, node) {
		if (lock_region->object == object)
			return lock_region;
	}
	return NULL;
}

void scribe_unlock_err(void *object, int err)
{
	struct scribe_ps *scribe = current->scribe;
	struct scribe_res_user *user;
	struct scribe_lock_region *lock_region;
	struct file *file;

	if (!should_handle_resources(scribe))
		return;

	user = &scribe->resources;
	lock_region = find_locked_region(user, object);
	BUG_ON(!lock_region);

	list_del(&lock_region->node);

	if (lock_region->flags & (SCRIBE_INODE_READ | SCRIBE_INODE_WRITE)) {
		file = object;
		scribe_unlock_err(file_inode(file), err);
	}

	if (likely(!IS_ERR_VALUE(err))) {
		do_unlock(scribe, lock_region);
		free_lock_region(lock_region);
	} else {
		do_unlock_discard(scribe, lock_region);
		list_add(&lock_region->node, &user->pre_alloc_regions);
	}
}

void scribe_unlock(void *object)
{
	scribe_unlock_err(object, 0);
}

void scribe_unlock_discard(void *object)
{
	scribe_unlock_err(object, -EAGAIN);
}

void scribe_downgrade(void *object)
{
	struct scribe_ps *scribe = current->scribe;
	struct scribe_res_user *user;
	struct scribe_lock_region *lock_region;

	if (!should_handle_resources(scribe))
		return;

	user = &scribe->resources;
	lock_region = find_locked_region(user, object);
	BUG_ON(!lock_region);

	do_lock_downgrade(scribe, lock_region);
}

void scribe_assert_locked(void *object)
{
	struct scribe_ps *scribe = current->scribe;

	if (!should_handle_resources(scribe))
		return;

	WARN_ON(!find_locked_region(&scribe->resources, object));
}

static inline int inode_need_reg_sync(struct inode *inode)
{
	umode_t mode = inode->i_mode;
	/*
	 * For fifos and sockets, we don't need to synchronize open/close
	 * because once closed permanantly (ref_cnt reaches 0), they cannot be
	 * reopened: the open/close race cannot happen.
	 */
	return !(S_ISFIFO(mode) || S_ISSOCK(mode));
}

static inline int inode_need_explicit_locking(struct file *file,
					      struct inode *inode)
{
	umode_t mode;

	if (file->f_op->scribe_need_explicit_inode_lock)
		return file->f_op->scribe_need_explicit_inode_lock(file);

	/*
	 * For fifos and sockets, each endpoint has to be locked independently
	 * (otherwise deadlocks could happen when the buffer is full...).
	 * It's also better in terms of performance.
	 */
	mode = inode->i_mode;
	if (S_ISFIFO(mode) || S_ISSOCK(mode))
		return true;

	/*
	 * For /proc, we don't need to synchronize the inode because they are
	 * all fake anyways. We save the data read from any files in /proc
	 * (see is_deterministic() in fs/read_write.c).
	 */
	if (inode->i_sb->s_magic == PROC_SUPER_MAGIC)
		return true;

	return false;
}

static int __lock_inode(struct scribe_ps *scribe,
			struct inode *inode, int flags)
{
	return __lock_object_handle(scribe, inode,
				    &inode->i_scribe_resource,
				    SCRIBE_RES_TYPE_INODE,
				    flags);
}

static int lock_file(struct file *file, int flags)
{
	struct scribe_ps *scribe = current->scribe;
	struct scribe_res_user *user;
	struct scribe_lock_region *lock_region;
	struct inode *inode;
	int intr;

	if (!should_handle_resources(scribe))
		return 0;

	inode = file_inode(file);
	if (inode_need_explicit_locking(file, inode) &&
	    !(flags & SCRIBE_INODE_EXPLICIT))
		flags &= ~(SCRIBE_INODE_READ | SCRIBE_INODE_WRITE);

	if (__lock_object_handle(scribe, file, &file->scribe_resource,
				 SCRIBE_RES_TYPE_FILE, flags))
		return -EINTR;

	if (flags & SCRIBE_INODE_READ)
		flags = SCRIBE_READ;
	else if (flags & SCRIBE_INODE_WRITE)
		flags = SCRIBE_WRITE;
	else
		return 0;

	/*
	 * We may associate the inode_lock_obj with the file, because this is
	 * what gets passed to the scribe_unlock() function.
	 * This is how the inode will get unlocked.
	 */
	intr = __lock_inode(scribe, inode, flags);
	if (intr) {
		user = &scribe->resources;
		lock_region = find_locked_region(user, file);
		/* Was in locked_regions */
		list_del(&lock_region->node);
		do_unlock_discard(scribe, lock_region);
		/* Put back int the pre alloc regions, lock was discarded */
		list_add(&lock_region->node, &user->pre_alloc_regions);
	}

	return intr;
}

void scribe_lock_file_no_inode(struct file *file)
{
	lock_file(file, SCRIBE_WRITE);
}

void scribe_lock_file_read(struct file *file)
{
	lock_file(file, SCRIBE_WRITE | SCRIBE_INODE_READ);
}

void scribe_lock_file_write(struct file *file)
{
	lock_file(file, SCRIBE_WRITE | SCRIBE_INODE_WRITE);
}

int scribe_lock_file_read_interruptible(struct file *file)
{
	return lock_file(file, SCRIBE_INTERRUPTIBLE |
				 SCRIBE_WRITE | SCRIBE_INODE_READ);
}

int scribe_lock_file_write_interruptible(struct file *file)
{
	return lock_file(file, SCRIBE_INTERRUPTIBLE |
				 SCRIBE_WRITE | SCRIBE_INODE_WRITE);
}

static void lock_inode(struct inode *inode, int flags)
{
	struct scribe_ps *scribe = current->scribe;

	if (!should_handle_resources(scribe))
		return;

	__lock_inode(scribe, inode, flags);
}

void scribe_lock_inode_read(struct inode *inode)
{
	lock_inode(inode, SCRIBE_READ);
}

void scribe_lock_inode_write(struct inode *inode)
{
	lock_inode(inode, SCRIBE_WRITE);
}

void scribe_lock_inode_write_nested(struct inode *inode)
{
	lock_inode(inode, SCRIBE_WRITE | SCRIBE_NESTED);
}

static int __track_next_file(int flags)
{
	struct scribe_ps *scribe = current->scribe;

	if (!should_handle_resources(scribe))
		return 0;

	if (__resource_prepare(scribe))
		return -ENOMEM;

	scribe->lock_next_file = flags;
	scribe->was_file_locking_interrupted = false;
	return 0;
}

int scribe_track_next_file_no_inode(void)
{
	return __track_next_file(SCRIBE_WRITE);
}

int scribe_track_next_file_read(void)
{
	return __track_next_file(SCRIBE_WRITE | SCRIBE_INODE_READ);
}

int scribe_track_next_file_write(void)
{
	return __track_next_file(SCRIBE_WRITE | SCRIBE_INODE_WRITE);
}

int scribe_track_next_file_explicit_inode_read(void)
{
	return __track_next_file(SCRIBE_WRITE | SCRIBE_INODE_EXPLICIT |
				 SCRIBE_INODE_READ);
}

int scribe_track_next_file_explicit_inode_write(void)
{
	return __track_next_file(SCRIBE_WRITE | SCRIBE_INODE_EXPLICIT |
				 SCRIBE_INODE_WRITE);
}

int scribe_track_next_file_read_interruptible(void)
{
	return __track_next_file(SCRIBE_INTERRUPTIBLE |
				 SCRIBE_WRITE | SCRIBE_INODE_READ);
}

int scribe_track_next_file_write_interruptible(void)
{
	return __track_next_file(SCRIBE_INTERRUPTIBLE |
				 SCRIBE_WRITE | SCRIBE_INODE_WRITE);
}

void scribe_pre_fget(struct files_struct *files, int *lock_flags)
{
	struct scribe_ps *scribe = current->scribe;

	*lock_flags = 0;

	if (!is_scribed(scribe))
		return;

	if (scribe->lock_next_file) {
		*lock_flags = scribe->lock_next_file;
		scribe->lock_next_file = 0;

		/*
		 * We need to lock the files_struct while doing fcheck_files()
		 * to guards against races with fd_install()
		 */
		scribe_lock_files_read(files);
	}
}

int scribe_post_fget(struct files_struct *files, struct file *file,
		      int lock_flags)
{
	if (!lock_flags)
		return 0;

	scribe_unlock(files);

	if (!file)
		return 0;

	if (lock_file(file, lock_flags)) {
		current->scribe->was_file_locking_interrupted = true;
		return -EINTR;
	}

	current->scribe->locked_file = file;
	return 0;
}

void scribe_pre_fput(struct file *file)
{
	struct scribe_ps *scribe = current->scribe;

	if (!is_scribed(scribe))
		return;

	if (scribe->locked_file) {
		scribe_unlock(scribe->locked_file);
		scribe->locked_file = NULL;
	}
}

bool scribe_was_file_locking_interrupted(void)
{
	struct scribe_ps *scribe = current->scribe;

	if (!may_be_scribed(scribe))
		return false;

	return scribe->was_file_locking_interrupted;
}

static void lock_files(struct files_struct *files, int flags)
{
	struct scribe_ps *scribe = current->scribe;

	if (!should_handle_resources(scribe))
		return;

	__lock_object(scribe, files, &files->scribe_resource, flags);
}

void scribe_lock_files_read(struct files_struct *files)
{
	lock_files(files, SCRIBE_READ);
}

void scribe_lock_files_write(struct files_struct *files)
{
	lock_files(files, SCRIBE_WRITE);
}

static void lock_pid(pid_t pid, int flags)
{
	struct scribe_ps *scribe = current->scribe;

	if (!should_handle_resources(scribe))
		return;

	__lock_id(scribe, &scribe->ctx->resources->pid_map, pid, flags);
}

void scribe_lock_pid_read(pid_t pid)
{
	lock_pid(pid, SCRIBE_READ);
}

void scribe_lock_pid_write(pid_t pid)
{
	lock_pid(pid, SCRIBE_WRITE);
}

void scribe_unlock_pid(pid_t pid)
{
	scribe_unlock((void *)pid);
}

void scribe_unlock_pid_discard(pid_t pid)
{
	scribe_unlock_discard((void *)pid);
}

void scribe_lock_ipc(struct ipc_namespace *ns)
{
	struct scribe_ps *scribe = current->scribe;

	if (!should_handle_resources(scribe))
		return;

	/* For now all IPC things are synchronized on the same resource */
	__lock_object(scribe, ns, &ns->scribe_resource, SCRIBE_WRITE);
}

static void lock_mmap(struct mm_struct *mm, unsigned long flags)
{
	struct scribe_ps *scribe = current->scribe;

	if (!should_handle_resources(scribe))
		return;

	__lock_object(scribe, mm, &mm->scribe_mmap_res, flags);
}

void scribe_lock_mmap_read(struct mm_struct *mm)
{
	lock_mmap(mm, SCRIBE_READ);
}

void scribe_lock_mmap_write(struct mm_struct *mm)
{
	lock_mmap(mm, SCRIBE_WRITE);
}

static void lock_ppid_ptr(struct task_struct *p, unsigned long flags)
{
	struct scribe_ps *scribe = current->scribe;

	if (!should_handle_resources(scribe))
		return;

	__lock_object(scribe, p, &p->scribe_ppid_ptr_res, flags);
}

void scribe_lock_ppid_ptr_read(struct task_struct *p)
{
	lock_ppid_ptr(p, SCRIBE_READ);
}

void scribe_lock_ppid_ptr_write(struct task_struct *p)
{
	lock_ppid_ptr(p, SCRIBE_WRITE);
}<|MERGE_RESOLUTION|>--- conflicted
+++ resolved
@@ -719,7 +719,6 @@
 	return false;
 }
 
-<<<<<<< HEAD
 #ifdef CONFIG_DEBUG_LOCK_ALLOC
 static int get_lockdep_subclass(int type, int nested)
 {
@@ -763,8 +762,6 @@
 }
 
 #define unix_peer(sk) (unix_sk(sk)->peer)
-=======
->>>>>>> a5278168
 static size_t get_lock_region_desc(struct scribe_ps *scribe,
 				   char *buffer, ssize_t size,
 				   struct scribe_lock_region *lock_region)
