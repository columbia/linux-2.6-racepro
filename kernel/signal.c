/*
 *  linux/kernel/signal.c
 *
 *  Copyright (C) 1991, 1992  Linus Torvalds
 *
 *  1997-11-02  Modified for POSIX.1b signals by Richard Henderson
 *
 *  2003-06-02  Jim Houston - Concurrent Computer Corp.
 *		Changes to use preallocated sigqueue structures
 *		to allow signals to be sent reliably.
 */

#include <linux/slab.h>
#include <linux/module.h>
#include <linux/init.h>
#include <linux/sched.h>
#include <linux/fs.h>
#include <linux/tty.h>
#include <linux/binfmts.h>
#include <linux/security.h>
#include <linux/syscalls.h>
#include <linux/ptrace.h>
#include <linux/signal.h>
#include <linux/signalfd.h>
#include <linux/ratelimit.h>
#include <linux/tracehook.h>
#include <linux/capability.h>
#include <linux/freezer.h>
#include <linux/pid_namespace.h>
#include <linux/nsproxy.h>
#include <linux/scribe.h>
#define CREATE_TRACE_POINTS
#include <trace/events/signal.h>

#include <asm/param.h>
#include <asm/uaccess.h>
#include <asm/unistd.h>
#include <asm/siginfo.h>
#include "audit.h"	/* audit_signal_info() */

/*
 * SLAB caches for signal bits.
 */

static struct kmem_cache *sigqueue_cachep;

int print_fatal_signals __read_mostly;

static void __user *sig_handler(struct task_struct *t, int sig)
{
	return t->sighand->action[sig - 1].sa.sa_handler;
}

static int sig_handler_ignored(void __user *handler, int sig)
{
	/* Is it explicitly or implicitly ignored? */
	return handler == SIG_IGN ||
		(handler == SIG_DFL && sig_kernel_ignore(sig));
}

static int sig_task_ignored(struct task_struct *t, int sig,
		int from_ancestor_ns)
{
	void __user *handler;

	handler = sig_handler(t, sig);

	if (unlikely(t->signal->flags & SIGNAL_UNKILLABLE) &&
			handler == SIG_DFL && !from_ancestor_ns) {
		/*
		 * We don't need the safe version since the sighand lock is
		 * held.
		 */
		if (!is_ps_replaying(t))
			return 1;
	}

	return sig_handler_ignored(handler, sig);
}

static int sig_ignored(struct task_struct *t, int sig, int from_ancestor_ns)
{
	/*
	 * Blocked signals are never ignored, since the
	 * signal handler may change by the time it is
	 * unblocked.
	 */
	if (sigismember(&t->blocked, sig) || sigismember(&t->real_blocked, sig))
		return 0;

	if (!sig_task_ignored(t, sig, from_ancestor_ns))
		return 0;

	/*
	 * Tracers may want to know about even ignored signals.
	 */
	return !tracehook_consider_ignored_signal(t, sig);
}

/*
 * Re-calculate pending state from the set of locally pending
 * signals, globally pending signals, and blocked signals.
 */
static inline int has_pending_signals(sigset_t *signal, sigset_t *blocked)
{
	unsigned long ready;
	long i;

	switch (_NSIG_WORDS) {
	default:
		for (i = _NSIG_WORDS, ready = 0; --i >= 0 ;)
			ready |= signal->sig[i] &~ blocked->sig[i];
		break;

	case 4: ready  = signal->sig[3] &~ blocked->sig[3];
		ready |= signal->sig[2] &~ blocked->sig[2];
		ready |= signal->sig[1] &~ blocked->sig[1];
		ready |= signal->sig[0] &~ blocked->sig[0];
		break;

	case 2: ready  = signal->sig[1] &~ blocked->sig[1];
		ready |= signal->sig[0] &~ blocked->sig[0];
		break;

	case 1: ready  = signal->sig[0] &~ blocked->sig[0];
	}
	return ready !=	0;
}

#define PENDING(p,b) has_pending_signals(&(p)->signal, (b))

static int recalc_sigpending_tsk(struct task_struct *t)
{
	bool group_stop;

	if (is_ps_scribed_safe(t))
		group_stop = false;
	else
		group_stop = t->signal->group_stop_count > 0;

	if (group_stop ||
	    PENDING(&t->pending, &t->blocked) ||
	    PENDING(&t->signal->shared_pending, &t->blocked)) {
		set_tsk_thread_flag(t, TIF_SIGPENDING);
		return 1;
	}

	/*
	 * Scribe: We don't look on the deferred pending queue since the
	 * target need to reach a sync point to deliver the signals
	 */

	/*
	 * We must never clear the flag in another thread, or in current
	 * when it's possible the current syscall is returning -ERESTART*.
	 * So we don't clear it here, and only callers who know they should do.
	 */
	return 0;
}

/*
 * After recalculating TIF_SIGPENDING, we need to make sure the task wakes up.
 * This is superfluous when called on current, the wakeup is a harmless no-op.
 */
void recalc_sigpending_and_wake(struct task_struct *t)
{
	if (recalc_sigpending_tsk(t))
		signal_wake_up(t, 0);
}

void recalc_sigpending(void)
{
	struct scribe_ps *scribe = current->scribe;

	if (is_replaying(scribe) && scribe->need_syscall_ret) {
		/*
		 * We have the return value, now we want to see if we need to
		 * set the TIF_SIGPENDING flag
		 */

		if (is_interruption(scribe->orig_ret))
			set_thread_flag(TIF_SIGPENDING);
		else
			clear_thread_flag(TIF_SIGPENDING);
		return;
	}

	if (unlikely(tracehook_force_sigpending()))
		set_thread_flag(TIF_SIGPENDING);
	else if (!recalc_sigpending_tsk(current) && !freezing(current))
		clear_thread_flag(TIF_SIGPENDING);

}

/* Given the mask, find the first available signal that should be serviced. */

#define SYNCHRONOUS_MASK \
	(sigmask(SIGSEGV) | sigmask(SIGBUS) | sigmask(SIGILL) | \
	 sigmask(SIGTRAP) | sigmask(SIGFPE))

int next_signal(struct sigpending *pending, sigset_t *mask)
{
	unsigned long i, *s, *m, x;
	int sig = 0;

	s = pending->signal.sig;
	m = mask->sig;

	/*
	 * Handle the first word specially: it contains the
	 * synchronous signals that need to be dequeued first.
	 */
	x = *s &~ *m;
	if (x) {
		if (x & SYNCHRONOUS_MASK)
			x &= SYNCHRONOUS_MASK;
		sig = ffz(~x) + 1;
		return sig;
	}

	switch (_NSIG_WORDS) {
	default:
		for (i = 1; i < _NSIG_WORDS; ++i) {
			x = *++s &~ *++m;
			if (!x)
				continue;
			sig = ffz(~x) + i*_NSIG_BPW + 1;
			break;
		}
		break;

	case 2:
		x = s[1] &~ m[1];
		if (!x)
			break;
		sig = ffz(~x) + _NSIG_BPW + 1;
		break;

	case 1:
		/* Nothing to do */
		break;
	}

	return sig;
}

static inline void print_dropped_signal(int sig)
{
	static DEFINE_RATELIMIT_STATE(ratelimit_state, 5 * HZ, 10);

	if (!print_fatal_signals)
		return;

	if (!__ratelimit(&ratelimit_state))
		return;

	printk(KERN_INFO "%s/%d: reached RLIMIT_SIGPENDING, dropped signal %d\n",
				current->comm, current->pid, sig);
}

#ifdef CONFIG_SCRIBE
static void scribe_sigqueue(struct task_struct *t, struct sigqueue *q)
{
	struct scribe_ps *target_scribe = t->scribe;
	struct scribe_ps *current_scribe = current->scribe;
	struct scribe_event_sig_send_cookie *event;

	if (!is_recording(target_scribe))
		return;

	if (!q) {
		scribe_kill(target_scribe->ctx, -ENOMEM);
		return;
	}

	q->scribe_cookie = NO_COOKIE;

	if (!is_recording(current_scribe))
		return;

	if (unlikely(current_scribe->ctx != target_scribe->ctx))
		return;

	event = current_scribe->signal.send_cookie_event;
	if (!event)
		return;
	current_scribe->signal.send_cookie_event = NULL;

	do {
		q->scribe_cookie = atomic_inc_return(
					&current_scribe->ctx->signal_cookie);
	} while (unlikely(q->scribe_cookie == NO_COOKIE));

	event->cookie = q->scribe_cookie;
	scribe_queue_event(current_scribe->queue, event);
}
#else
static inline void scribe_sigqueue(struct task_struct *t,
				   struct sigqueue *q) {}
#endif

/*
 * allocate a new signal queue record
 * - this may be called without locks if and only if t == current, otherwise an
 *   appopriate lock must be held to stop the target task from exiting
 */
static struct sigqueue *
__sigqueue_alloc(int sig, struct task_struct *t, gfp_t flags, int override_rlimit)
{
	struct sigqueue *q = NULL;
	struct user_struct *user;

	/*
	 * Protect access to @t credentials. This can go away when all
	 * callers hold rcu read lock.
	 */
	rcu_read_lock();
	user = get_uid(__task_cred(t)->user);
	atomic_inc(&user->sigpending);
	rcu_read_unlock();

	if (override_rlimit ||
	    atomic_read(&user->sigpending) <=
			task_rlimit(t, RLIMIT_SIGPENDING)) {
		q = kmem_cache_alloc(sigqueue_cachep, flags);
	} else {
		print_dropped_signal(sig);
	}

	if (unlikely(q == NULL)) {
		atomic_dec(&user->sigpending);
		free_uid(user);
	} else {
		INIT_LIST_HEAD(&q->list);
		q->flags = 0;
		q->user = user;
	}
	scribe_sigqueue(t, q);

	return q;
}

static void __sigqueue_free(struct sigqueue *q)
{
	if (q->flags & SIGQUEUE_PREALLOC)
		return;
	atomic_dec(&q->user->sigpending);
	free_uid(q->user);
	kmem_cache_free(sigqueue_cachep, q);
}

void flush_sigqueue(struct sigpending *queue)
{
	struct sigqueue *q;

	sigemptyset(&queue->signal);
	while (!list_empty(&queue->list)) {
		q = list_entry(queue->list.next, struct sigqueue , list);
		list_del_init(&q->list);
		__sigqueue_free(q);
	}
}

/*
 * Flush all pending signals for a task.
 */
void __flush_signals(struct task_struct *t)
{
	clear_tsk_thread_flag(t, TIF_SIGPENDING);
	flush_sigqueue(&t->pending);
	flush_sigqueue(&t->signal->shared_pending);
}

void flush_signals(struct task_struct *t)
{
	unsigned long flags;

	spin_lock_irqsave(&t->sighand->siglock, flags);
	__flush_signals(t);
	spin_unlock_irqrestore(&t->sighand->siglock, flags);
}

static void __flush_itimer_signals(struct sigpending *pending)
{
	sigset_t signal, retain;
	struct sigqueue *q, *n;

	signal = pending->signal;
	sigemptyset(&retain);

	list_for_each_entry_safe(q, n, &pending->list, list) {
		int sig = q->info.si_signo;

		if (likely(q->info.si_code != SI_TIMER)) {
			sigaddset(&retain, sig);
		} else {
			sigdelset(&signal, sig);
			list_del_init(&q->list);
			__sigqueue_free(q);
		}
	}

	sigorsets(&pending->signal, &signal, &retain);
}

void flush_itimer_signals(void)
{
	struct task_struct *tsk = current;
	unsigned long flags;

	spin_lock_irqsave(&tsk->sighand->siglock, flags);
	__flush_itimer_signals(&tsk->pending);
	__flush_itimer_signals(&tsk->signal->shared_pending);
	spin_unlock_irqrestore(&tsk->sighand->siglock, flags);
}

void ignore_signals(struct task_struct *t)
{
	int i;

	for (i = 0; i < _NSIG; ++i)
		t->sighand->action[i].sa.sa_handler = SIG_IGN;

	flush_signals(t);
}

/*
 * Flush all handlers for a task.
 */

void
flush_signal_handlers(struct task_struct *t, int force_default)
{
	int i;
	struct k_sigaction *ka = &t->sighand->action[0];
	for (i = _NSIG ; i != 0 ; i--) {
		if (force_default || ka->sa.sa_handler != SIG_IGN)
			ka->sa.sa_handler = SIG_DFL;
		ka->sa.sa_flags = 0;
		sigemptyset(&ka->sa.sa_mask);
		ka++;
	}
}

int unhandled_signal(struct task_struct *tsk, int sig)
{
	void __user *handler = tsk->sighand->action[sig-1].sa.sa_handler;
	if (is_global_init(tsk))
		return 1;
	if (handler != SIG_IGN && handler != SIG_DFL)
		return 0;
	return !tracehook_consider_fatal_signal(tsk, sig);
}


/* Notify the system that a driver wants to block all signals for this
 * process, and wants to be notified if any signals at all were to be
 * sent/acted upon.  If the notifier routine returns non-zero, then the
 * signal will be acted upon after all.  If the notifier routine returns 0,
 * then then signal will be blocked.  Only one block per process is
 * allowed.  priv is a pointer to private data that the notifier routine
 * can use to determine if the signal should be blocked or not.  */

void
block_all_signals(int (*notifier)(void *priv), void *priv, sigset_t *mask)
{
	unsigned long flags;

	spin_lock_irqsave(&current->sighand->siglock, flags);
	current->notifier_mask = mask;
	current->notifier_data = priv;
	current->notifier = notifier;
	spin_unlock_irqrestore(&current->sighand->siglock, flags);
}

/* Notify the system that blocking has ended. */

void
unblock_all_signals(void)
{
	unsigned long flags;

	spin_lock_irqsave(&current->sighand->siglock, flags);
	current->notifier = NULL;
	current->notifier_data = NULL;
	recalc_sigpending();
	spin_unlock_irqrestore(&current->sighand->siglock, flags);
}

static struct sigqueue *next_sigqueue(struct sigpending *list, int sig)
{
	struct sigqueue *q, *first = NULL;

	/*
	 * Collect the siginfo appropriate to this signal.  Check if
	 * there is another siginfo for the same signal.
	*/
	list_for_each_entry(q, &list->list, list) {
		if (q->info.si_signo == sig) {
			if (first)
				goto still_pending;
			first = q;
		}
	}

	sigdelset(&list->signal, sig);

still_pending:
	if (first)
		list_del_init(&first->list);
	return first;
}

static void clear_info(siginfo_t *info, int sig)
{
	info->si_signo = sig;
	info->si_errno = 0;
	info->si_code = SI_USER;
	info->si_pid = 0;
	info->si_uid = 0;
}

static void collect_signal(int sig, struct sigpending *list, siginfo_t *info,
			   unsigned int *scribe_cookie)
{
	struct sigqueue *first;

	if (scribe_cookie)
		*scribe_cookie = NO_COOKIE;

	first = next_sigqueue(list, sig);
	if (first) {
		copy_siginfo(info, &first->info);

		if (scribe_cookie)
			*scribe_cookie = first->scribe_cookie;

		__sigqueue_free(first);
	} else {
		/* Ok, it wasn't in the queue.  This must be
		   a fast-pathed signal or we must have been
		   out of queue space.  So zero out the info.
		 */
		clear_info(info, sig);
	}
}

static int __dequeue_signal(struct sigpending *pending, sigset_t *mask,
			siginfo_t *info, unsigned int *scribe_cookie)
{
	int sig = next_signal(pending, mask);

	if (sig) {
		if (current->notifier) {
			if (sigismember(current->notifier_mask, sig)) {
				if (!(current->notifier)(current->notifier_data)) {
					clear_thread_flag(TIF_SIGPENDING);
					return 0;
				}
			}
		}

		collect_signal(sig, pending, info, scribe_cookie);
	}

	return sig;
}

/*
 * Dequeue a signal and return the element to the caller, which is 
 * expected to free it.
 *
 * All callers have to hold the siglock.
 */
static int dequeue_signal_cookie(struct task_struct *tsk, sigset_t *mask,
				 siginfo_t *info, unsigned int *scribe_cookie)
{
	int signr;

	/* We only dequeue private signals from ourselves, we don't let
	 * signalfd steal them
	 */
	signr = __dequeue_signal(&tsk->pending, mask, info, scribe_cookie);
	if (!signr) {
		signr = __dequeue_signal(&tsk->signal->shared_pending,
					 mask, info, scribe_cookie);
		/*
		 * itimer signal ?
		 *
		 * itimers are process shared and we restart periodic
		 * itimers in the signal delivery path to prevent DoS
		 * attacks in the high resolution timer case. This is
		 * compliant with the old way of self restarting
		 * itimers, as the SIGALRM is a legacy signal and only
		 * queued once. Changing the restart behaviour to
		 * restart the timer in the signal dequeue path is
		 * reducing the timer noise on heavy loaded !highres
		 * systems too.
		 */
		if (unlikely(signr == SIGALRM)) {
			struct hrtimer *tmr = &tsk->signal->real_timer;

			if (!hrtimer_is_queued(tmr) &&
			    tsk->signal->it_real_incr.tv64 != 0) {
				hrtimer_forward(tmr, tmr->base->get_time(),
						tsk->signal->it_real_incr);
				hrtimer_restart(tmr);
			}
		}
	}

	recalc_sigpending();
	if (!signr)
		return 0;

	if (unlikely(sig_kernel_stop(signr))) {
		/*
		 * Set a marker that we have dequeued a stop signal.  Our
		 * caller might release the siglock and then the pending
		 * stop signal it is about to process is no longer in the
		 * pending bitmasks, but must still be cleared by a SIGCONT
		 * (and overruled by a SIGKILL).  So those cases clear this
		 * shared flag after we've set it.  Note that this flag may
		 * remain set after the signal we return is ignored or
		 * handled.  That doesn't matter because its only purpose
		 * is to alert stop-signal processing code when another
		 * processor has come along and cleared the flag.
		 */
		tsk->signal->flags |= SIGNAL_STOP_DEQUEUED;
	}
	if ((info->si_code & __SI_MASK) == __SI_TIMER && info->si_sys_private) {
		/*
		 * Release the siglock to ensure proper locking order
		 * of timer locks outside of siglocks.  Note, we leave
		 * irqs disabled here, since the posix-timers code is
		 * about to disable them again anyway.
		 */
		spin_unlock(&tsk->sighand->siglock);
		do_schedule_next_timer(info);
		spin_lock(&tsk->sighand->siglock);
	}
	return signr;
}

int dequeue_signal(struct task_struct *tsk, sigset_t *mask, siginfo_t *info)
{
	return dequeue_signal_cookie(tsk, mask, info, NULL);
}

#ifdef CONFIG_SCRIBE
static sigset_t empty_mask;

#define sig_kernel_synchronous(sig) \
	(((sig) < SIGRTMIN) && siginmask(sig, SYNCHRONOUS_MASK))

static inline bool sig_kernel_stop_cont(int sig)
{
	return sig == SIGCONT || sig_kernel_stop(sig);
}

static void scribe_handle_signal(struct scribe_ps *scribe,
		struct scribe_event_sig_handled **h_event,
		struct scribe_event_sig_handled_cookie **hc_event,
		int signr, unsigned int cookie)
{
	if (is_recording(scribe)) {
		if (*h_event) {
			(*h_event)->nr = signr;
			scribe_queue_event(scribe->queue, *h_event);
			*h_event = NULL;
		}

		if (*hc_event) {
			(*hc_event)->cookie = cookie;
			scribe_queue_event(scribe->queue, *hc_event);
			*hc_event = NULL;
		}
	}

	if (is_replaying(scribe)) {
		if (should_scribe_sig_extra(scribe))
			*h_event = scribe_dequeue_event_specific(scribe,
						SCRIBE_EVENT_SIG_HANDLED);
		if (should_scribe_sig_cookie(scribe))
			*hc_event = scribe_dequeue_event_specific(scribe,
						SCRIBE_EVENT_SIG_HANDLED_COOKIE);
	}
}

static void scribe_record_signal(struct scribe_ps *scribe,
				 int sig, struct sigqueue *q,
				 bool was_deferred, gfp_t flags)
{
	struct scribe_event_sig_recv_cookie *cookie_event;
	struct scribe_event_signal *sig_event;
	scribe_insert_point_t *ip;

	/*
	 * We don't record synchronous signals because we would have to replay
	 * them properly, it's a little easier to just ignore them.
	 */
	if (sig_kernel_synchronous(sig))
		return;

	ip = scribe->signal.should_defer ? &scribe->queue->stream.master :
					   &scribe->signal.signal_ip;

	if (q && q->scribe_cookie != NO_COOKIE) {
		cookie_event = scribe_alloc_event_flags(
					SCRIBE_EVENT_SIG_RECV_COOKIE, flags);
		if (!cookie_event)
			goto err_nomem;
		cookie_event->cookie = q->scribe_cookie;
		scribe_queue_event_at(ip, cookie_event);
	}

	sig_event = scribe_alloc_event_sized_flags(SCRIBE_EVENT_SIGNAL,
						   sizeof(q->info), flags);
	if (!sig_event)
		goto err_nomem;

	/*
	 * FIXME Do like in copy_siginfo_to_user(), where only
	 * the relevent fields are copied because right now we are copying the
	 * padding and all, it contains non-initialized data...
	 */
	sig_event->nr = sig;
	sig_event->deferred = was_deferred;
	if (q)
		copy_siginfo((siginfo_t *)sig_event->info, &q->info);
	else
		clear_info((siginfo_t *)sig_event->info, sig);
	scribe_queue_event_at(ip, sig_event);
	return;

err_nomem:
	/*
	 * We cannot really fail gracefully here: sys_kill() cannot fail with
	 * a -ENOMEM, so even preallocation won't do it.
	 */
	scribe_kill(scribe->ctx, -ENOMEM);
}

static void scribe_signal_enter_sync_point_record(struct scribe_ps *scribe,
						  int *num_deferred)
{
	struct scribe_signal *scribe_sig = &scribe->signal;
	struct sigqueue *q;
	int sig;

	spin_lock_irq(&scribe->p->sighand->siglock);
	while ((sig = next_signal(&scribe_sig->deferred, &empty_mask))) {
		q = next_sigqueue(&scribe_sig->deferred, sig);
		if (q)
			list_add_tail(&q->list, &scribe->p->pending.list);
		sigaddset(&scribe->p->pending.signal, sig);
		spin_unlock_irq(&scribe->p->sighand->siglock);

		*num_deferred += 1;
		scribe_record_signal(scribe, sig, q, true, GFP_KERNEL);

		spin_lock_irq(&scribe->p->sighand->siglock);
	}

	scribe_create_insert_point(&scribe_sig->signal_ip,
				   &scribe->queue->stream);
	scribe_sig->should_defer = false;
	spin_unlock_irq(&scribe->p->sighand->siglock);
}

static void scribe_signal_enter_sync_point_replay(struct scribe_ps *scribe,
						  int *num_deferred)
{
	struct scribe_event *event;
	struct scribe_event_signal *sig_event;

	for (;;) {
		event = scribe_peek_event(scribe->queue, SCRIBE_WAIT);
		if (IS_ERR(event))
			return;

		if (event->type == SCRIBE_EVENT_SIG_RECV_COOKIE) {
			event = scribe_dequeue_event(scribe->queue,
						     SCRIBE_NO_WAIT);
			scribe_free_event(event);
			continue;
		}

		if (event->type != SCRIBE_EVENT_SIGNAL)
			return;

		sig_event = scribe_dequeue_event_sized(
				scribe, SCRIBE_EVENT_SIGNAL, sizeof(siginfo_t));
		if (IS_ERR(sig_event))
			return;

		if (sig_event->deferred)
			*num_deferred += 1;

		scribe->signal.self_signaling = true;
		do_send_sig_info(sig_event->nr, (siginfo_t *)sig_event->info,
				 scribe->p, false);
		scribe->signal.self_signaling = false;

		scribe_free_event(sig_event);
	}
}

void scribe_signal_enter_sync_point(int *num_deferred)
{
	struct scribe_ps *scribe = current->scribe;
	int _num_deferred;
	int ret;

	if (!num_deferred)
		num_deferred = &_num_deferred;
	*num_deferred = 0;

	if (!is_scribed(scribe) || !should_scribe_signals(scribe))
		return;

	ret = scribe_enter_fenced_region(SCRIBE_REGION_SIGNAL);
	if (ret < 0) {
		scribe_kill(scribe->ctx, ret);
		return;
	}

	if (is_recording(scribe))
		scribe_signal_enter_sync_point_record(scribe, num_deferred);
	else
		scribe_signal_enter_sync_point_replay(scribe, num_deferred);

	scribe_leave_fenced_region(SCRIBE_REGION_SIGNAL);
}

static void scribe_signal_leave_sync_point_record(struct scribe_ps *scribe)
{
	struct scribe_signal *scribe_sig = &scribe->signal;

	/* should_defer == true only when we just attached */
	if (unlikely(scribe_sig->should_defer))
		return;

	spin_lock_irq(&scribe->p->sighand->siglock);
	scribe_sig->should_defer = true;
	spin_unlock_irq(&scribe->p->sighand->siglock);

	scribe_commit_insert_point(&scribe_sig->signal_ip);
}

void scribe_signal_leave_sync_point(void)
{
	struct scribe_ps *scribe = current->scribe;

	if (!is_scribed(scribe) || !should_scribe_signals(scribe))
		return;

	if (is_recording(scribe))
		scribe_signal_leave_sync_point_record(scribe);
}

void scribe_init_signal(struct scribe_signal *scribe_sig)
{
	/*
	 * When we attach, we start by being outside the sync point. It's
	 * easier to implement. The drawback is that we'll process pending
	 * signals only on the next sync point.
	 */
	scribe_sig->self_signaling = false;
	scribe_sig->should_defer = true;
	init_sigpending(&scribe_sig->deferred);

	scribe_sig->send_cookie_event = NULL;
}

static void scribe_pre_send_cookie(void)
{
	struct scribe_ps *scribe = current->scribe;
	struct scribe_event_sig_send_cookie *event;
	int ret;

	if (!is_scribed(scribe) || !should_scribe_sig_cookie(scribe))
		return;

	ret = scribe_enter_fenced_region(SCRIBE_REGION_SIG_COOKIE);
	if (ret < 0) {
		scribe_kill(scribe->ctx, ret);
		return;
	}

	if (is_recording(scribe)) {
		event = scribe_alloc_event(SCRIBE_EVENT_SIG_SEND_COOKIE);
		if (!event)
			scribe_kill(scribe->ctx, -ENOMEM);

		BUG_ON(scribe->signal.send_cookie_event);
		scribe->signal.send_cookie_event = event;
	}
}

static void scribe_post_send_cookie(void)
{
	struct scribe_event *event;
	struct scribe_ps *scribe = current->scribe;

	if (!is_scribed(scribe) || !should_scribe_sig_cookie(scribe))
		return;

	if (is_recording(scribe)) {
		if (scribe->signal.send_cookie_event) {
			scribe_free_event(scribe->signal.send_cookie_event);
			scribe->signal.send_cookie_event = NULL;
		}
	} else if (is_replaying(scribe)) {
		event = scribe_peek_event(scribe->queue, SCRIBE_WAIT);
		if (IS_ERR(event) ||
		    event->type != SCRIBE_EVENT_SIG_SEND_COOKIE)
			goto out;

		event = scribe_dequeue_event(scribe->queue, SCRIBE_NO_WAIT);
		scribe_free_event(event);
	}

out:
	scribe_leave_fenced_region(SCRIBE_REGION_SIG_COOKIE);
}

#endif /* CONFIG_SCRIBE */

/*
 * Tell a process that it has a new active signal..
 *
 * NOTE! we rely on the previous spin_lock to
 * lock interrupts for us! We can only be called with
 * "siglock" held, and the local interrupt must
 * have been disabled when that got acquired!
 *
 * No need to set need_resched since signal event passing
 * goes through ->blocked
 */
void signal_wake_up(struct task_struct *t, int resume)
{
	unsigned int mask;

	set_tsk_thread_flag(t, TIF_SIGPENDING);

	/*
	 * For SIGKILL, we want to wake it up in the stopped/traced/killable
	 * case. We don't check t->state here because there is a race with it
	 * executing another processor and just now entering stopped state.
	 * By using wake_up_state, we ensure the process will wake up and
	 * handle its death signal.
	 */
	mask = TASK_INTERRUPTIBLE;
	if (resume)
		mask |= TASK_WAKEKILL;
	if (!wake_up_state(t, mask))
		kick_process(t);
}

/*
 * Remove signals in mask from the pending set and queue.
 * Returns 1 if any signals were found.
 *
 * All callers must be holding the siglock.
 *
 * This version takes a sigset mask and looks at all signals,
 * not just those in the first mask word.
 */
static int rm_from_queue_full(sigset_t *mask, struct sigpending *s)
{
	struct sigqueue *q, *n;
	sigset_t m;

	sigandsets(&m, mask, &s->signal);
	if (sigisemptyset(&m))
		return 0;

	signandsets(&s->signal, &s->signal, mask);
	list_for_each_entry_safe(q, n, &s->list, list) {
		if (sigismember(mask, q->info.si_signo)) {
			list_del_init(&q->list);
			__sigqueue_free(q);
		}
	}
	return 1;
}
/*
 * Remove signals in mask from the pending set and queue.
 * Returns 1 if any signals were found.
 *
 * All callers must be holding the siglock.
 */
static int rm_from_queue(unsigned long mask, struct sigpending *s)
{
	struct sigqueue *q, *n;

	if (!sigtestsetmask(&s->signal, mask))
		return 0;

	sigdelsetmask(&s->signal, mask);
	list_for_each_entry_safe(q, n, &s->list, list) {
		if (q->info.si_signo < SIGRTMIN &&
		    (mask & sigmask(q->info.si_signo))) {
			list_del_init(&q->list);
			__sigqueue_free(q);
		}
	}
	return 1;
}

static inline int is_si_special(const struct siginfo *info)
{
	return info <= SEND_SIG_FORCED;
}

static inline bool si_fromuser(const struct siginfo *info)
{
	return info == SEND_SIG_NOINFO ||
		(!is_si_special(info) && SI_FROMUSER(info));
}

/*
 * Bad permissions for sending the signal
 * - the caller must hold at least the RCU read lock
 */
static int check_kill_permission(int sig, struct siginfo *info,
				 struct task_struct *t)
{
	const struct cred *cred, *tcred;
	struct pid *sid;
	int error;

	if (!valid_signal(sig))
		return -EINVAL;

	if (!si_fromuser(info))
		return 0;

	error = audit_signal_info(sig, t); /* Let audit system see the signal */
	if (error)
		return error;

	cred = current_cred();
	tcred = __task_cred(t);
	if (!same_thread_group(current, t) &&
	    (cred->euid ^ tcred->suid) &&
	    (cred->euid ^ tcred->uid) &&
	    (cred->uid  ^ tcred->suid) &&
	    (cred->uid  ^ tcred->uid) &&
	    !capable(CAP_KILL)) {
		switch (sig) {
		case SIGCONT:
			sid = task_session(t);
			/*
			 * We don't return the error if sid == NULL. The
			 * task was unhashed, the caller must notice this.
			 */
			if (!sid || sid == task_session(current))
				break;
		default:
			return -EPERM;
		}
	}

	return security_task_kill(t, info, sig, 0);
}

/*
 * Handle magic process-wide effects of stop/continue signals. Unlike
 * the signal actions, these happen immediately at signal-generation
 * time regardless of blocking, ignoring, or handling.  This does the
 * actual continuing for SIGCONT, but not the actual stopping for stop
 * signals. The process stop is done as a signal action for SIG_DFL.
 *
 * Returns true if the signal should be actually delivered, otherwise
 * it should be dropped.
 */
static int prepare_signal(int sig, struct task_struct *p, int from_ancestor_ns)
{
	struct signal_struct *signal = p->signal;
	struct task_struct *t;

	if (unlikely(signal->flags & SIGNAL_GROUP_EXIT)) {
		/*
		 * The process is in the middle of dying, nothing to do.
		 */
	} else if (sig_kernel_stop(sig)) {
		/*
		 * This is a stop signal.  Remove SIGCONT from all queues.
		 */
		rm_from_queue(sigmask(SIGCONT), &signal->shared_pending);
		t = p;
		do {
			rm_from_queue(sigmask(SIGCONT), &t->pending);
		} while_each_thread(p, t);
	} else if (sig == SIGCONT) {
		unsigned int why;
		/*
		 * Remove all stop signals from all queues,
		 * and wake all threads.
		 */
		rm_from_queue(SIG_KERNEL_STOP_MASK, &signal->shared_pending);
		t = p;
		do {
			unsigned int state;
			rm_from_queue(SIG_KERNEL_STOP_MASK, &t->pending);
			/*
			 * If there is a handler for SIGCONT, we must make
			 * sure that no thread returns to user mode before
			 * we post the signal, in case it was the only
			 * thread eligible to run the signal handler--then
			 * it must not do anything between resuming and
			 * running the handler.  With the TIF_SIGPENDING
			 * flag set, the thread will pause and acquire the
			 * siglock that we hold now and until we've queued
			 * the pending signal.
			 *
			 * Wake up the stopped thread _after_ setting
			 * TIF_SIGPENDING
			 */
			state = __TASK_STOPPED;
			if (sig_user_defined(t, SIGCONT) && !sigismember(&t->blocked, SIGCONT)) {
				set_tsk_thread_flag(t, TIF_SIGPENDING);
				state |= TASK_INTERRUPTIBLE;
			}
			wake_up_state(t, state);
		} while_each_thread(p, t);

		/*
		 * Notify the parent with CLD_CONTINUED if we were stopped.
		 *
		 * If we were in the middle of a group stop, we pretend it
		 * was already finished, and then continued. Since SIGCHLD
		 * doesn't queue we report only CLD_STOPPED, as if the next
		 * CLD_CONTINUED was dropped.
		 */
		why = 0;
		if (signal->flags & SIGNAL_STOP_STOPPED)
			why |= SIGNAL_CLD_CONTINUED;
		else if (signal->group_stop_count)
			why |= SIGNAL_CLD_STOPPED;

		if (why) {
			/*
			 * The first thread which returns from do_signal_stop()
			 * will take ->siglock, notice SIGNAL_CLD_MASK, and
			 * notify its parent. See get_signal_to_deliver().
			 */
			signal->flags = why | SIGNAL_STOP_CONTINUED;
			signal->group_stop_count = 0;
			signal->group_exit_code = 0;
		} else {
			/*
			 * We are not stopped, but there could be a stop
			 * signal in the middle of being processed after
			 * being removed from the queue.  Clear that too.
			 */
			signal->flags &= ~SIGNAL_STOP_DEQUEUED;
		}
	}

	return !sig_ignored(p, sig, from_ancestor_ns);
}

/*
 * Test if P wants to take SIG.  After we've checked all threads with this,
 * it's equivalent to finding no threads not blocking SIG.  Any threads not
 * blocking SIG were ruled out because they are not running and already
 * have pending signals.  Such threads will dequeue from the shared queue
 * as soon as they're available, so putting the signal on the shared queue
 * will be equivalent to sending it to one such thread.
 */
static inline int wants_signal(int sig, struct task_struct *p)
{
	if (sigismember(&p->blocked, sig))
		return 0;
	if (p->flags & PF_EXITING)
		return 0;
	if (sig == SIGKILL)
		return 1;
	if (task_is_stopped_or_traced(p))
		return 0;
	return task_curr(p) || !signal_pending(p);
}

static void complete_signal(int sig, struct task_struct *p, int group)
{
	struct signal_struct *signal = p->signal;
	struct task_struct *t;

	/*
	 * Now find a thread we can wake up to take the signal off the queue.
	 *
	 * If the main thread wants the signal, it gets first crack.
	 * Probably the least surprising to the average bear.
	 */
	if (wants_signal(sig, p))
		t = p;
	else if (!group || thread_group_empty(p))
		/*
		 * There is just one thread and it does not need to be woken.
		 * It will dequeue unblocked signals before it runs again.
		 */
		return;
	else {
		/*
		 * Otherwise try to find a suitable thread.
		 */
		t = signal->curr_target;
		while (!wants_signal(sig, t)) {
			t = next_thread(t);
			if (t == signal->curr_target)
				/*
				 * No thread needs to be woken.
				 * Any eligible threads will see
				 * the signal in the queue soon.
				 */
				return;
		}
		signal->curr_target = t;
	}

	/*
	 * These SIGKILL will get handled with zap_other_threads()
	 */
	if (is_ps_scribed(p))
		goto skip_killall;

	/*
	 * Found a killable thread.  If the signal will be fatal,
	 * then start taking the whole group down immediately.
	 */
	if (sig_fatal(p, sig) &&
	    !(signal->flags & (SIGNAL_UNKILLABLE | SIGNAL_GROUP_EXIT)) &&
	    !sigismember(&t->real_blocked, sig) &&
	    (sig == SIGKILL ||
	     !tracehook_consider_fatal_signal(t, sig))) {
		/*
		 * This signal will be fatal to the whole group.
		 */
		if (!sig_kernel_coredump(sig)) {
			/*
			 * Start a group exit and wake everybody up.
			 * This way we don't have other threads
			 * running and doing things after a slower
			 * thread has the fatal signal pending.
			 */
			signal->flags = SIGNAL_GROUP_EXIT;
			signal->group_exit_code = sig;
			signal->group_stop_count = 0;
			t = p;
			do {
				sigaddset(&t->pending.signal, SIGKILL);
				signal_wake_up(t, 1);
			} while_each_thread(p, t);
			return;
		}
	}

skip_killall:
	/*
	 * The signal is already in the shared-pending queue.
	 * Tell the chosen thread to wake up and dequeue it.
	 */
	signal_wake_up(t, sig == SIGKILL);
	return;
}

static inline int legacy_queue(struct sigpending *signals, int sig)
{
	return (sig < SIGRTMIN) && sigismember(&signals->signal, sig);
}

#ifdef CONFIG_SCRIBE

static bool scribe_should_defer_signal(struct scribe_ps *scribe, int sig)
{
	/*
	 * Three options:
	 * - We are at a sync point, so we will be able to replay the signal
	 *   at the exact same location.
	 * - We don't care about being in a sync point because the signal to
	 *   get delivered will not need a sync point (but fences are still
	 *   needed).
	 * - If the context is dead, it means that scribe_kill() got
	 *   called, and we have a SIGKILL to process ASAP, synchronizing
	 *   doesn't really matter here because something has already gone
	 *   wrong.
	 */
	return scribe->signal.should_defer &&
		!sig_kernel_synchronous(sig) &&
		likely(!is_scribe_context_dead(scribe->ctx));
}

static bool scribe_should_replay_signal(struct scribe_ps *scribe, int sig)
{
	if (scribe->signal.self_signaling)
		return true;

	if (sig_kernel_synchronous(sig))
		return true;

	return false;
}
#endif /* CONFIG_SCRIBE */

static int __send_signal(int sig, struct siginfo *info, struct task_struct *t,
			int group, int from_ancestor_ns)
{
	struct sigpending *pending;
	struct sigqueue *q = NULL;
	int override_rlimit;
	bool do_completion = true;

#ifdef CONFIG_SCRIBE
	/* We don't need the rcu version because we hold siglock */
	struct scribe_ps *scribe = t->scribe;

	if (!is_scribed(scribe) ||
	    !should_scribe_signals(scribe) ||
	    unlikely(is_scribe_context_dead(scribe->ctx)))
		scribe = NULL;

	if (is_replaying(scribe)) {
		if (!scribe_should_replay_signal(scribe, sig))
			return 0;
		scribe = NULL;
	}
#endif

	trace_signal_generate(sig, info, t);

	assert_spin_locked(&t->sighand->siglock);

	if (!prepare_signal(sig, t, from_ancestor_ns))
		return 0;

#ifdef CONFIG_SCRIBE
	/*
	 * FIXME With scribe enabled, we don't want to send signals on the
	 * shared queue, because we need to know right now which thread will
	 * get the signal.
	 * This will have to get fixed.
	 */

	/* scribe != NULL only during recording */
	if (scribe) {
		group = 0;
		if (scribe_should_defer_signal(scribe, sig)) {
			if (legacy_queue(&t->pending, sig))
				return 0;
			pending = &scribe->signal.deferred;
		} else
			pending = &t->pending;
	} else
		pending = group ? &t->signal->shared_pending : &t->pending;
#else
	pending = group ? &t->signal->shared_pending : &t->pending;
#endif

	/*
	 * Short-circuit ignored signals and support queuing
	 * exactly one non-rt signal, so that we can get more
	 * detailed information about the cause of the signal.
	 */
	if (legacy_queue(pending, sig))
		return 0;
	/*
	 * fast-pathed signals for kernel-internal things like SIGSTOP
	 * or SIGKILL.
	 */
	if (info == SEND_SIG_FORCED)
		goto out_set;

	/* Real-time signals must be queued if sent by sigqueue, or
	   some other real-time mechanism.  It is implementation
	   defined whether kill() does so.  We attempt to do so, on
	   the principle of least surprise, but since kill is not
	   allowed to fail with EAGAIN when low on memory we just
	   make sure at least one signal gets delivered and don't
	   pass on the info struct.  */

	if (sig < SIGRTMIN)
		override_rlimit = (is_si_special(info) || info->si_code >= 0);
	else
		override_rlimit = 0;

	q = __sigqueue_alloc(sig, t, GFP_ATOMIC | __GFP_NOTRACK_FALSE_POSITIVE,
		override_rlimit);
	if (q) {
		list_add_tail(&q->list, &pending->list);
		switch ((unsigned long) info) {
		case (unsigned long) SEND_SIG_NOINFO:
			q->info.si_signo = sig;
			q->info.si_errno = 0;
			q->info.si_code = SI_USER;
			q->info.si_pid = task_tgid_nr_ns(current,
							task_active_pid_ns(t));
			q->info.si_uid = current_uid();
			break;
		case (unsigned long) SEND_SIG_PRIV:
			q->info.si_signo = sig;
			q->info.si_errno = 0;
			q->info.si_code = SI_KERNEL;
			q->info.si_pid = 0;
			q->info.si_uid = 0;
			break;
		default:
			copy_siginfo(&q->info, info);
			if (from_ancestor_ns)
				q->info.si_pid = 0;
			break;
		}
	} else if (!is_si_special(info)) {
		if (sig >= SIGRTMIN && info->si_code != SI_USER) {
			/*
			 * Queue overflow, abort.  We may abort if the
			 * signal was rt and sent by user using something
			 * other than kill().
			 */
			trace_signal_overflow_fail(sig, group, info);
			return -EAGAIN;
		} else {
			/*
			 * This is a silent loss of information.  We still
			 * send the signal, but the *info bits are lost.
			 */
			trace_signal_lose_info(sig, group, info);
		}
	}

out_set:

#ifdef CONFIG_SCRIBE
	if (scribe) {
		if (pending == &scribe->signal.deferred)
			do_completion = false;
		else
			scribe_record_signal(scribe, sig, q, false, GFP_ATOMIC);
	}
#endif

	sigaddset(&pending->signal, sig);
	if (do_completion) {
		signalfd_notify(t, sig);
		complete_signal(sig, t, group);
	}
	return 0;
}

static int send_signal(int sig, struct siginfo *info, struct task_struct *t,
			int group)
{
	int from_ancestor_ns = 0;

#ifdef CONFIG_PID_NS
	from_ancestor_ns = si_fromuser(info) &&
			   !task_pid_nr_ns(current, task_active_pid_ns(t));
#endif

	return __send_signal(sig, info, t, group, from_ancestor_ns);
}

static void print_fatal_signal(struct pt_regs *regs, int signr)
{
	printk("%s/%d: potentially unexpected fatal signal %d.\n",
		current->comm, task_pid_nr(current), signr);

#if defined(__i386__) && !defined(__arch_um__)
	printk("code at %08lx: ", regs->ip);
	{
		int i;
		for (i = 0; i < 16; i++) {
			unsigned char insn;

			if (get_user(insn, (unsigned char *)(regs->ip + i)))
				break;
			printk("%02x ", insn);
		}
	}
#endif
	printk("\n");
	preempt_disable();
	show_regs(regs);
	preempt_enable();
}

static int __init setup_print_fatal_signals(char *str)
{
	get_option (&str, &print_fatal_signals);

	return 1;
}

__setup("print-fatal-signals=", setup_print_fatal_signals);

int
__group_send_sig_info(int sig, struct siginfo *info, struct task_struct *p)
{
	return send_signal(sig, info, p, 1);
}

static int
specific_send_sig_info(int sig, struct siginfo *info, struct task_struct *t)
{
	return send_signal(sig, info, t, 0);
}

int do_send_sig_info(int sig, struct siginfo *info, struct task_struct *p,
			bool group)
{
	unsigned long flags;
	int ret = -ESRCH;

	if (lock_task_sighand(p, &flags)) {
		ret = send_signal(sig, info, p, group);
		unlock_task_sighand(p, &flags);
	}

	return ret;
}

/*
 * Force a signal that the process can't ignore: if necessary
 * we unblock the signal and change any SIG_IGN to SIG_DFL.
 *
 * Note: If we unblock the signal, we always reset it to SIG_DFL,
 * since we do not want to have a signal handler that was blocked
 * be invoked when user space had explicitly blocked it.
 *
 * We don't want to have recursive SIGSEGV's etc, for example,
 * that is why we also clear SIGNAL_UNKILLABLE.
 */
int
force_sig_info(int sig, struct siginfo *info, struct task_struct *t)
{
	unsigned long int flags;
	int ret, blocked, ignored;
	struct k_sigaction *action;

	spin_lock_irqsave(&t->sighand->siglock, flags);
	action = &t->sighand->action[sig-1];
	ignored = action->sa.sa_handler == SIG_IGN;
	blocked = sigismember(&t->blocked, sig);
	if (blocked || ignored) {
		action->sa.sa_handler = SIG_DFL;
		if (blocked) {
			sigdelset(&t->blocked, sig);
			recalc_sigpending_and_wake(t);
		}
	}
	if (action->sa.sa_handler == SIG_DFL)
		t->signal->flags &= ~SIGNAL_UNKILLABLE;
	ret = specific_send_sig_info(sig, info, t);
	spin_unlock_irqrestore(&t->sighand->siglock, flags);

	return ret;
}

/*
 * Nuke all other threads in the group.
 */
int zap_other_threads(struct task_struct *p)
{
	struct task_struct *t = p;
	int count = 0;

	p->signal->group_stop_count = 0;

	while_each_thread(p, t) {
		count++;

		/* Don't bother with already dead threads */
		if (t->exit_state)
			continue;

#ifdef CONFIG_SCRIBE
		/*
		 * We don't need the safe version since the sighand is locked
		 */
		if (is_ps_scribed(t)) {
			/* We need to log the signal, going the slow path */
			specific_send_sig_info(SIGKILL, SEND_SIG_FORCED, t);
			continue;
		}
#endif

		sigaddset(&t->pending.signal, SIGKILL);
		signal_wake_up(t, 1);
	}

	return count;
}

struct sighand_struct *lock_task_sighand(struct task_struct *tsk, unsigned long *flags)
{
	struct sighand_struct *sighand;

	rcu_read_lock();
	for (;;) {
		sighand = rcu_dereference(tsk->sighand);
		if (unlikely(sighand == NULL))
			break;

		spin_lock_irqsave(&sighand->siglock, *flags);
		if (likely(sighand == tsk->sighand))
			break;
		spin_unlock_irqrestore(&sighand->siglock, *flags);
	}
	rcu_read_unlock();

	return sighand;
}

/*
 * send signal info to all the members of a group
 * - the caller must hold the RCU read lock at least
 */
int group_send_sig_info(int sig, struct siginfo *info, struct task_struct *p)
{
	int ret = check_kill_permission(sig, info, p);

	if (!ret && sig)
		ret = do_send_sig_info(sig, info, p, true);

	return ret;
}

/*
 * __kill_pgrp_info() sends a signal to a process group: this is what the tty
 * control characters do (^C, ^Z etc)
 * - the caller must hold at least a readlock on tasklist_lock
 */
int __kill_pgrp_info(int sig, struct siginfo *info, struct pid *pgrp)
{
	struct task_struct *p = NULL;
	int retval, success;

	success = 0;
	retval = -ESRCH;
	do_each_pid_task(pgrp, PIDTYPE_PGID, p) {
		int err = group_send_sig_info(sig, info, p);
		success |= !err;
		retval = err;
	} while_each_pid_task(pgrp, PIDTYPE_PGID, p);
	return success ? 0 : retval;
}

int kill_pid_info(int sig, struct siginfo *info, struct pid *pid)
{
	int error = -ESRCH;
	struct task_struct *p;

	rcu_read_lock();
retry:
	p = pid_task(pid, PIDTYPE_PID);
	if (p) {
		error = group_send_sig_info(sig, info, p);
		if (unlikely(error == -ESRCH))
			/*
			 * The task was unhashed in between, try again.
			 * If it is dead, pid_task() will return NULL,
			 * if we race with de_thread() it will find the
			 * new leader.
			 */
			goto retry;
	}
	rcu_read_unlock();

	return error;
}

int
kill_proc_info(int sig, struct siginfo *info, pid_t pid)
{
	int error;
	rcu_read_lock();
	error = kill_pid_info(sig, info, find_vpid(pid));
	rcu_read_unlock();
	return error;
}

/* like kill_pid_info(), but doesn't use uid/euid of "current" */
int kill_pid_info_as_uid(int sig, struct siginfo *info, struct pid *pid,
		      uid_t uid, uid_t euid, u32 secid)
{
	int ret = -EINVAL;
	struct task_struct *p;
	const struct cred *pcred;
	unsigned long flags;

	if (!valid_signal(sig))
		return ret;

	rcu_read_lock();
	p = pid_task(pid, PIDTYPE_PID);
	if (!p) {
		ret = -ESRCH;
		goto out_unlock;
	}
	pcred = __task_cred(p);
	if (si_fromuser(info) &&
	    euid != pcred->suid && euid != pcred->uid &&
	    uid  != pcred->suid && uid  != pcred->uid) {
		ret = -EPERM;
		goto out_unlock;
	}
	ret = security_task_kill(p, info, sig, secid);
	if (ret)
		goto out_unlock;

	if (sig) {
		if (lock_task_sighand(p, &flags)) {
			ret = __send_signal(sig, info, p, 1, 0);
			unlock_task_sighand(p, &flags);
		} else
			ret = -ESRCH;
	}
out_unlock:
	rcu_read_unlock();
	return ret;
}
EXPORT_SYMBOL_GPL(kill_pid_info_as_uid);

/*
 * kill_something_info() interprets pid in interesting ways just like kill(2).
 *
 * POSIX specifies that kill(-1,sig) is unspecified, but what we have
 * is probably wrong.  Should make it like BSD or SYSV.
 */

static int kill_something_info(int sig, struct siginfo *info, pid_t pid)
{
	int ret;

	if (pid > 0) {
		rcu_read_lock();
		ret = kill_pid_info(sig, info, find_vpid(pid));
		rcu_read_unlock();
		return ret;
	}

	read_lock(&tasklist_lock);
	if (pid != -1) {
		ret = __kill_pgrp_info(sig, info,
				pid ? find_vpid(-pid) : task_pgrp(current));
	} else {
		int retval = 0, count = 0;
		struct task_struct * p;

		for_each_process(p) {
			if (task_pid_vnr(p) > 1 &&
					!same_thread_group(p, current)) {
				int err = group_send_sig_info(sig, info, p);
				++count;
				if (err != -EPERM)
					retval = err;
			}
		}
		ret = count ? retval : -ESRCH;
	}
	read_unlock(&tasklist_lock);

	return ret;
}

/*
 * These are for backward compatibility with the rest of the kernel source.
 */

int
send_sig_info(int sig, struct siginfo *info, struct task_struct *p)
{
	/*
	 * Make sure legacy kernel users don't send in bad values
	 * (normal paths check this in check_kill_permission).
	 */
	if (!valid_signal(sig))
		return -EINVAL;

	return do_send_sig_info(sig, info, p, false);
}

#define __si_special(priv) \
	((priv) ? SEND_SIG_PRIV : SEND_SIG_NOINFO)

int
send_sig(int sig, struct task_struct *p, int priv)
{
	return send_sig_info(sig, __si_special(priv), p);
}

void
force_sig(int sig, struct task_struct *p)
{
	force_sig_info(sig, SEND_SIG_PRIV, p);
}

/*
 * When things go south during signal handling, we
 * will force a SIGSEGV. And if the signal that caused
 * the problem was already a SIGSEGV, we'll want to
 * make sure we don't even try to deliver the signal..
 */
int
force_sigsegv(int sig, struct task_struct *p)
{
	if (sig == SIGSEGV) {
		unsigned long flags;
		spin_lock_irqsave(&p->sighand->siglock, flags);
		p->sighand->action[sig - 1].sa.sa_handler = SIG_DFL;
		spin_unlock_irqrestore(&p->sighand->siglock, flags);
	}
	force_sig(SIGSEGV, p);
	return 0;
}

int kill_pgrp(struct pid *pid, int sig, int priv)
{
	int ret;

	read_lock(&tasklist_lock);
	ret = __kill_pgrp_info(sig, __si_special(priv), pid);
	read_unlock(&tasklist_lock);

	return ret;
}
EXPORT_SYMBOL(kill_pgrp);

int kill_pid(struct pid *pid, int sig, int priv)
{
	return kill_pid_info(sig, __si_special(priv), pid);
}
EXPORT_SYMBOL(kill_pid);

/*
 * These functions support sending signals using preallocated sigqueue
 * structures.  This is needed "because realtime applications cannot
 * afford to lose notifications of asynchronous events, like timer
 * expirations or I/O completions".  In the case of Posix Timers
 * we allocate the sigqueue structure from the timer_create.  If this
 * allocation fails we are able to report the failure to the application
 * with an EAGAIN error.
 */
struct sigqueue *sigqueue_alloc(void)
{
	struct sigqueue *q = __sigqueue_alloc(-1, current, GFP_KERNEL, 0);

	if (q)
		q->flags |= SIGQUEUE_PREALLOC;

	return q;
}

void sigqueue_free(struct sigqueue *q)
{
	unsigned long flags;
	spinlock_t *lock = &current->sighand->siglock;

	BUG_ON(!(q->flags & SIGQUEUE_PREALLOC));
	/*
	 * We must hold ->siglock while testing q->list
	 * to serialize with collect_signal() or with
	 * __exit_signal()->flush_sigqueue().
	 */
	spin_lock_irqsave(lock, flags);
	q->flags &= ~SIGQUEUE_PREALLOC;
	/*
	 * If it is queued it will be freed when dequeued,
	 * like the "regular" sigqueue.
	 */
	if (!list_empty(&q->list))
		q = NULL;
	spin_unlock_irqrestore(lock, flags);

	if (q)
		__sigqueue_free(q);
}

int send_sigqueue(struct sigqueue *q, struct task_struct *t, int group)
{
	int sig = q->info.si_signo;
	struct sigpending *pending;
	unsigned long flags;
	int ret;

	ret = 0;
	if (is_ps_replaying_safe(t))
		goto ret;

	BUG_ON(!(q->flags & SIGQUEUE_PREALLOC));

	ret = -1;
	if (!likely(lock_task_sighand(t, &flags)))
		goto ret;

	ret = 1; /* the signal is ignored */
	if (!prepare_signal(sig, t, 0))
		goto out;

	ret = 0;
	if (unlikely(!list_empty(&q->list))) {
		/*
		 * If an SI_TIMER entry is already queue just increment
		 * the overrun count.
		 */
		BUG_ON(q->info.si_code != SI_TIMER);
		q->info.si_overrun++;
		goto out;
	}
	q->info.si_overrun = 0;

	signalfd_notify(t, sig);
	pending = group ? &t->signal->shared_pending : &t->pending;
	list_add_tail(&q->list, &pending->list);
	sigaddset(&pending->signal, sig);
	complete_signal(sig, t, group);
out:
	unlock_task_sighand(t, &flags);
ret:
	return ret;
}

/*
 * Let a parent know about the death of a child.
 * For a stopped/continued status change, use do_notify_parent_cldstop instead.
 *
 * Returns -1 if our parent ignored us and so we've switched to
 * self-reaping, or else @sig.
 */
int do_notify_parent(struct task_struct *tsk, int sig)
{
	struct siginfo info;
	unsigned long flags;
	struct sighand_struct *psig;
	int ret = sig;

	BUG_ON(sig == -1);

 	/* do_notify_parent_cldstop should have been called instead.  */
 	BUG_ON(task_is_stopped_or_traced(tsk));

	BUG_ON(!task_ptrace(tsk) &&
	       (tsk->group_leader != tsk || !thread_group_empty(tsk)));

	info.si_signo = sig;
	info.si_errno = 0;
	/*
	 * we are under tasklist_lock here so our parent is tied to
	 * us and cannot exit and release its namespace.
	 *
	 * the only it can is to switch its nsproxy with sys_unshare,
	 * bu uncharing pid namespaces is not allowed, so we'll always
	 * see relevant namespace
	 *
	 * write_lock() currently calls preempt_disable() which is the
	 * same as rcu_read_lock(), but according to Oleg, this is not
	 * correct to rely on this
	 */
	rcu_read_lock();
	info.si_pid = task_pid_nr_ns(tsk, tsk->parent->nsproxy->pid_ns);
	info.si_uid = __task_cred(tsk)->uid;
	rcu_read_unlock();

	info.si_utime = cputime_to_clock_t(cputime_add(tsk->utime,
				tsk->signal->utime));
	info.si_stime = cputime_to_clock_t(cputime_add(tsk->stime,
				tsk->signal->stime));

	info.si_status = tsk->exit_code & 0x7f;
	if (tsk->exit_code & 0x80)
		info.si_code = CLD_DUMPED;
	else if (tsk->exit_code & 0x7f)
		info.si_code = CLD_KILLED;
	else {
		info.si_code = CLD_EXITED;
		info.si_status = tsk->exit_code >> 8;
	}

	psig = tsk->parent->sighand;
	spin_lock_irqsave(&psig->siglock, flags);
	if (!task_ptrace(tsk) && sig == SIGCHLD &&
	    (psig->action[SIGCHLD-1].sa.sa_handler == SIG_IGN ||
	     (psig->action[SIGCHLD-1].sa.sa_flags & SA_NOCLDWAIT))) {
		/*
		 * We are exiting and our parent doesn't care.  POSIX.1
		 * defines special semantics for setting SIGCHLD to SIG_IGN
		 * or setting the SA_NOCLDWAIT flag: we should be reaped
		 * automatically and not left for our parent's wait4 call.
		 * Rather than having the parent do it as a magic kind of
		 * signal handler, we just set this to tell do_exit that we
		 * can be cleaned up without becoming a zombie.  Note that
		 * we still call __wake_up_parent in this case, because a
		 * blocked sys_wait4 might now return -ECHILD.
		 *
		 * Whether we send SIGCHLD or not for SA_NOCLDWAIT
		 * is implementation-defined: we do (if you don't want
		 * it, just use SIG_IGN instead).
		 */
		ret = tsk->exit_signal = -1;
		if (psig->action[SIGCHLD-1].sa.sa_handler == SIG_IGN)
			sig = -1;
	}
	if (valid_signal(sig) && sig > 0)
		__group_send_sig_info(sig, &info, tsk->parent);
	__wake_up_parent(tsk, tsk->parent);
	spin_unlock_irqrestore(&psig->siglock, flags);

	return ret;
}

static void do_notify_parent_cldstop(struct task_struct *tsk, int why)
{
	struct siginfo info;
	unsigned long flags;
	struct task_struct *parent;
	struct sighand_struct *sighand;

	if (task_ptrace(tsk))
		parent = tsk->parent;
	else {
		tsk = tsk->group_leader;
		parent = tsk->real_parent;
	}

	info.si_signo = SIGCHLD;
	info.si_errno = 0;
	/*
	 * see comment in do_notify_parent() abot the following 3 lines
	 */
	rcu_read_lock();
	info.si_pid = task_pid_nr_ns(tsk, parent->nsproxy->pid_ns);
	info.si_uid = __task_cred(tsk)->uid;
	rcu_read_unlock();

	info.si_utime = cputime_to_clock_t(tsk->utime);
	info.si_stime = cputime_to_clock_t(tsk->stime);

 	info.si_code = why;
 	switch (why) {
 	case CLD_CONTINUED:
 		info.si_status = SIGCONT;
 		break;
 	case CLD_STOPPED:
 		info.si_status = tsk->signal->group_exit_code & 0x7f;
 		break;
 	case CLD_TRAPPED:
 		info.si_status = tsk->exit_code & 0x7f;
 		break;
 	default:
 		BUG();
 	}

	sighand = parent->sighand;
	spin_lock_irqsave(&sighand->siglock, flags);
	if (sighand->action[SIGCHLD-1].sa.sa_handler != SIG_IGN &&
	    !(sighand->action[SIGCHLD-1].sa.sa_flags & SA_NOCLDSTOP))
		__group_send_sig_info(SIGCHLD, &info, parent);
	/*
	 * Even if SIGCHLD is not generated, we must wake up wait4 calls.
	 */
	__wake_up_parent(tsk, parent);
	spin_unlock_irqrestore(&sighand->siglock, flags);
}

static inline int may_ptrace_stop(void)
{
	if (!likely(task_ptrace(current)))
		return 0;
	/*
	 * Are we in the middle of do_coredump?
	 * If so and our tracer is also part of the coredump stopping
	 * is a deadlock situation, and pointless because our tracer
	 * is dead so don't allow us to stop.
	 * If SIGKILL was already sent before the caller unlocked
	 * ->siglock we must see ->core_state != NULL. Otherwise it
	 * is safe to enter schedule().
	 */
	if (unlikely(current->mm->core_state) &&
	    unlikely(current->mm == current->parent->mm))
		return 0;

	return 1;
}

/*
 * Return nonzero if there is a SIGKILL that should be waking us up.
 * Called with the siglock held.
 */
static int sigkill_pending(struct task_struct *tsk)
{
	return	sigismember(&tsk->pending.signal, SIGKILL) ||
		sigismember(&tsk->signal->shared_pending.signal, SIGKILL);
}

/*
 * This must be called with current->sighand->siglock held.
 *
 * This should be the path for all ptrace stops.
 * We always set current->last_siginfo while stopped here.
 * That makes it a way to test a stopped process for
 * being ptrace-stopped vs being job-control-stopped.
 *
 * If we actually decide not to stop at all because the tracer
 * is gone, we keep current->exit_code unless clear_code.
 */
static void ptrace_stop(pid_t pid, int exit_code,
			int clear_code, siginfo_t *info)
{
	if (arch_ptrace_stop_needed(exit_code, info)) {
		/*
		 * The arch code has something special to do before a
		 * ptrace stop.  This is allowed to block, e.g. for faults
		 * on user stack pages.  We can't keep the siglock while
		 * calling arch_ptrace_stop, so we must release it now.
		 * To preserve proper semantics, we must do this before
		 * any signal bookkeeping like checking group_stop_count.
		 * Meanwhile, a SIGKILL could come in before we retake the
		 * siglock.  That must prevent us from sleeping in TASK_TRACED.
		 * So after regaining the lock, we must check for SIGKILL.
		 */
		spin_unlock_irq(&current->sighand->siglock);
		arch_ptrace_stop(exit_code, info);
		spin_lock_irq(&current->sighand->siglock);
		if (sigkill_pending(current))
			return;
	}

	/*
	 * If there is a group stop in progress,
	 * we must participate in the bookkeeping.
	 */
	if (current->signal->group_stop_count > 0)
		--current->signal->group_stop_count;

	current->last_siginfo = info;
	current->exit_code = exit_code;

	/* Let the debugger run.  */
	__set_current_state(TASK_TRACED);
	spin_unlock_irq(&current->sighand->siglock);
	read_lock(&tasklist_lock);
	if (may_ptrace_stop()) {
		do_notify_parent_cldstop(current, CLD_TRAPPED);
		/*
		 * Don't want to allow preemption here, because
		 * sys_ptrace() needs this task to be inactive.
		 *
		 * XXX: implement read_unlock_no_resched().
		 */
		preempt_disable();
		read_unlock(&tasklist_lock);
		preempt_enable_no_resched();

		scribe_forbid_uaccess();
		if (pid != -1) {
			scribe_unlock_pid(pid);
			schedule();
			scribe_lock_pid_write(pid);
		} else
			schedule();
		scribe_allow_uaccess();
	} else {
		/*
		 * By the time we got the lock, our tracer went away.
		 * Don't drop the lock yet, another tracer may come.
		 */
		__set_current_state(TASK_RUNNING);
		if (clear_code)
			current->exit_code = 0;
		read_unlock(&tasklist_lock);
	}

	/*
	 * While in TASK_TRACED, we were considered "frozen enough".
	 * Now that we woke up, it's crucial if we're supposed to be
	 * frozen that we freeze now before running anything substantial.
	 */
	try_to_freeze();

	/*
	 * We are back.  Now reacquire the siglock before touching
	 * last_siginfo, so that we are sure to have synchronized with
	 * any signal-sending on another CPU that wants to examine it.
	 */
	spin_lock_irq(&current->sighand->siglock);
	current->last_siginfo = NULL;

	/*
	 * Queued signals ignored us while we were stopped for tracing.
	 * So check for any that we should take before resuming user mode.
	 * This sets TIF_SIGPENDING, but never clears it.
	 */
	recalc_sigpending_tsk(current);
}

static void __ptrace_notify(pid_t pid, int exit_code)
{
	siginfo_t info;

	BUG_ON((exit_code & (0x7f | ~0xffff)) != SIGTRAP);

	memset(&info, 0, sizeof info);
	info.si_signo = SIGTRAP;
	info.si_code = exit_code;
	info.si_pid = task_pid_vnr(current);
	info.si_uid = current_uid();

	/* Let the debugger run.  */
	spin_lock_irq(&current->sighand->siglock);
	ptrace_stop(pid, exit_code, 1, &info);
	spin_unlock_irq(&current->sighand->siglock);
}

void ptrace_notify(int exit_code)
{
	pid_t pid;

	if (scribe_resource_prepare()) {
		scribe_kill(current->scribe->ctx, -ENOMEM);
		__ptrace_notify(-1, exit_code);
		return;
	}

	pid = task_tgid_vnr(current);
	scribe_lock_pid_write(pid);
	__ptrace_notify(pid, exit_code);
	scribe_unlock_pid(pid);
}


/*
 * This performs the stopping for SIGSTOP and other stop signals.
 * We have to stop all threads in the thread group.
 * Returns nonzero if we've actually stopped and released the siglock.
 * Returns zero if we didn't stop and still hold the siglock.
 */
static int do_signal_stop(pid_t pid, int signr)
{
	struct signal_struct *sig = current->signal;
	int notify;

	if (!sig->group_stop_count) {
		struct task_struct *t;

		if (!likely(sig->flags & SIGNAL_STOP_DEQUEUED) ||
		    unlikely(signal_group_exit(sig)))
			return 0;
		/*
		 * There is no group stop already in progress.
		 * We must initiate one now.
		 */
		sig->group_exit_code = signr;

		sig->group_stop_count = 1;
		for (t = next_thread(current); t != current; t = next_thread(t))
			/*
			 * Setting state to TASK_STOPPED for a group
			 * stop is always done with the siglock held,
			 * so this check has no races.
			 */
			if (!(t->flags & PF_EXITING) &&
			    !task_is_stopped_or_traced(t)) {
				sig->group_stop_count++;
				if (is_ps_scribed(current)) {
					specific_send_sig_info(SIGSTOP,
							       SEND_SIG_FORCED,
							       t);
				} else
					signal_wake_up(t, 0);
			}
	}
	/*
	 * If there are no other threads in the group, or if there is
	 * a group stop in progress and we are the last to stop, report
	 * to the parent.  When ptraced, every thread reports itself.
	 */
	notify = sig->group_stop_count == 1 ? CLD_STOPPED : 0;
	notify = tracehook_notify_jctl(notify, CLD_STOPPED);
	/*
	 * tracehook_notify_jctl() can drop and reacquire siglock, so
	 * we keep ->group_stop_count != 0 before the call. If SIGCONT
	 * or SIGKILL comes in between ->group_stop_count == 0.
	 */
	if (sig->group_stop_count) {
		if (!--sig->group_stop_count)
			sig->flags = SIGNAL_STOP_STOPPED;
		current->exit_code = sig->group_exit_code;
		__set_current_state(TASK_STOPPED);
	}
	spin_unlock_irq(&current->sighand->siglock);

	if (notify) {
		read_lock(&tasklist_lock);
		do_notify_parent_cldstop(current, notify);
		read_unlock(&tasklist_lock);
	}

	if (pid != -1)
		scribe_unlock_pid(pid);
	scribe_forbid_uaccess();
	if (is_ps_replaying(current)) {
		/*
		 * FIXME We need to properly set the
		 * signal->flags & SIGNAL_CLD_MASK value
		 */
	} else {
		/* Now we don't run again until woken by SIGCONT or SIGKILL */
		do {
			schedule();
		} while (try_to_freeze());
	}
	scribe_allow_uaccess();
	if (pid != -1)
		scribe_lock_pid_write(pid);

	tracehook_finish_jctl();
	current->exit_code = 0;

	return 1;
}

static int ptrace_signal(pid_t pid, int signr, siginfo_t *info,
			 struct pt_regs *regs, void *cookie)
{
	if (!task_ptrace(current))
		return signr;

	ptrace_signal_deliver(regs, cookie);

	/* Let the debugger run.  */
	ptrace_stop(pid, signr, 0, info);

	/* We're back.  Did the debugger cancel the sig?  */
	signr = current->exit_code;
	if (signr == 0)
		return signr;

	current->exit_code = 0;

	/* Update the siginfo structure if the signal has
	   changed.  If the debugger wanted something
	   specific in the siginfo structure then it should
	   have updated *info via PTRACE_SETSIGINFO.  */
	if (signr != info->si_signo) {
		info->si_signo = signr;
		info->si_errno = 0;
		info->si_code = SI_USER;
		info->si_pid = task_pid_vnr(current->parent);
		info->si_uid = task_uid(current->parent);
	}

	/* If the (new) signal is now blocked, requeue it.  */
	if (sigismember(&current->blocked, signr)) {
		specific_send_sig_info(signr, info, current);
		signr = 0;
	}

	return signr;
}

static int pre_alloc_handled_event(struct scribe_ps *scribe,
		struct scribe_event_sig_handled **h_event,
		struct scribe_event_sig_handled_cookie **hc_event)
{
	if (!is_recording(scribe))
		return 0;

	if (should_scribe_sig_extra(scribe)) {
		*h_event = scribe_alloc_event(SCRIBE_EVENT_SIG_HANDLED);
		if (!*h_event)
			return -ENOMEM;
	}

	if (should_scribe_sig_cookie(scribe)) {
		*hc_event = scribe_alloc_event(SCRIBE_EVENT_SIG_HANDLED_COOKIE);
		if (!*hc_event)
			return -ENOMEM;
	}

	return 0;
}

int get_signal_to_deliver(siginfo_t *info, struct k_sigaction *return_ka,
			  struct pt_regs *regs, void *cookie)
{
	pid_t pid = -1;
	struct sighand_struct *sighand = current->sighand;
	struct signal_struct *signal = current->signal;
	struct scribe_ps *scribe = current->scribe;
	struct scribe_event_sig_handled *h_event = NULL;
	struct scribe_event_sig_handled_cookie *hc_event = NULL;
	unsigned int scribe_cookie;
	int signr;

	try_to_freeze();

	if (is_scribed(scribe)) {
		/*
		 * We don't want to take the lock if nothing is happening
		 */
		recalc_sigpending();
		if (!signal_pending(current))
			return 0;

		local_irq_enable();

<<<<<<< HEAD
=======
		if (pre_alloc_handled_event(scribe, &h_event, &hc_event) < 0)
			scribe_kill(scribe->ctx, -ENOMEM);

>>>>>>> 8c30c80b
		pid = task_tgid_vnr(current);
		if (scribe_resource_prepare()) {
			scribe_kill(scribe->ctx, -ENOMEM);
			pid = -1;
		} else
			scribe_lock_pid_write(pid);
	}

relock:
	if (scribe_resource_prepare()) {
		scribe_kill(scribe->ctx, -ENOMEM);
		scribe_unlock_pid(pid);
		pid = -1;
	}

	/*
	 * We'll jump back here after any time we were stopped in TASK_STOPPED.
	 * While in TASK_STOPPED, we were considered "frozen enough".
	 * Now that we woke up, it's crucial if we're supposed to be
	 * frozen that we freeze now before running anything substantial.
	 */
	try_to_freeze();

	spin_lock_irq(&sighand->siglock);
	/*
	 * Every stopped thread goes here after wakeup. Check to see if
	 * we should notify the parent, prepare_signal(SIGCONT) encodes
	 * the CLD_ si_code into SIGNAL_CLD_MASK bits.
	 */
	if (unlikely(signal->flags & SIGNAL_CLD_MASK)) {
		int why = (signal->flags & SIGNAL_STOP_CONTINUED)
				? CLD_CONTINUED : CLD_STOPPED;
		signal->flags &= ~SIGNAL_CLD_MASK;

		why = tracehook_notify_jctl(why, CLD_CONTINUED);
		spin_unlock_irq(&sighand->siglock);

		if (why) {
			read_lock(&tasklist_lock);
			do_notify_parent_cldstop(current->group_leader, why);
			read_unlock(&tasklist_lock);
		}
		goto relock;
	}

	for (;;) {
		struct k_sigaction *ka;
		/*
		 * Tracing can induce an artifical signal and choose sigaction.
		 * The return value in @signr determines the default action,
		 * but @info->si_signo is the signal number we will report.
		 */
		signr = tracehook_get_signal(current, regs, info, return_ka);
		if (unlikely(signr < 0))
			goto relock;
		if (unlikely(signr != 0)) {
			ka = return_ka;
<<<<<<< HEAD
		else {
			if (unlikely(signal->group_stop_count > 0)) {
				if (pid != -1) {
					collect_signal(SIGSTOP,
						       &current->pending, info);
=======
			scribe_cookie = NO_COOKIE;
		} else {
			if (unlikely(signal->group_stop_count > 0)) {
				if (pid != -1) {
					collect_signal(SIGSTOP,
						       &current->pending, info,
						       &scribe_cookie);
					scribe_handle_signal(scribe,
							&h_event, &hc_event,
							SIGSTOP, scribe_cookie);
>>>>>>> 8c30c80b
				}

				if (do_signal_stop(pid, 0))
					goto relock;
			}

			signr = dequeue_signal_cookie(current, &current->blocked,
						      info, &scribe_cookie);

			if (!signr)
				break; /* will return 0 */

			if (signr != SIGKILL) {
				signr = ptrace_signal(pid, signr, info,
						      regs, cookie);
				if (!signr)
					continue;
			}

			ka = &sighand->action[signr-1];
		}

		/* Trace actually delivered signals. */
		trace_signal_deliver(signr, info, ka);

		if (ka->sa.sa_handler == SIG_IGN) /* Do nothing.  */
			continue;
		if (ka->sa.sa_handler != SIG_DFL) {
			/* Run the handler.  */
			*return_ka = *ka;

			if (ka->sa.sa_flags & SA_ONESHOT)
				ka->sa.sa_handler = SIG_DFL;

			break; /* will return non-zero "signr" value */
		}

		/*
		 * Now we are doing the default action for this signal.
		 */
		if (sig_kernel_ignore(signr)) /* Default is nothing. */
			continue;

		/*
		 * Global init gets no signals it doesn't want.
		 * Container-init gets no signals it doesn't want from same
		 * container.
		 *
		 * Note that if global/container-init sees a sig_kernel_only()
		 * signal here, the signal must have been generated internally
		 * or must have come from an ancestor namespace. In either
		 * case, the signal cannot be dropped.
		 */
		if (unlikely(signal->flags & SIGNAL_UNKILLABLE) &&
				!sig_kernel_only(signr))
			continue;

		if (sig_kernel_stop(signr)) {
			/*
			 * The default action is to stop all threads in
			 * the thread group.  The job control signals
			 * do nothing in an orphaned pgrp, but SIGSTOP
			 * always works.  Note that siglock needs to be
			 * dropped during the call to is_orphaned_pgrp()
			 * because of lock ordering with tasklist_lock.
			 * This allows an intervening SIGCONT to be posted.
			 * We need to check for that and bail out if necessary.
			 */
			if (signr != SIGSTOP) {
				spin_unlock_irq(&sighand->siglock);

				/* signals can be posted during this window */

				if (is_current_pgrp_orphaned())
					goto relock;

				spin_lock_irq(&sighand->siglock);
			}

			scribe_handle_signal(scribe, &h_event, &hc_event,
					     signr, scribe_cookie);

			if (likely(do_signal_stop(pid, info->si_signo))) {
				/* It released the siglock.  */
				goto relock;
			}

			/*
			 * We didn't actually stop, due to a race
			 * with SIGCONT or something like that.
			 */
			continue;
		}

		spin_unlock_irq(&sighand->siglock);

		if (pid != -1)
			scribe_unlock_pid(pid);

		scribe_forbid_uaccess();
		scribe_signal_enter_sync_point(NULL);

		scribe_handle_signal(scribe, &h_event, &hc_event,
				     signr, scribe_cookie);

		scribe_free_event(h_event);
		scribe_free_event(hc_event);

		/*
		 * Anything else is fatal, maybe with a core dump.
		 */
		current->flags |= PF_SIGNALED;

		if (sig_kernel_coredump(signr)) {
			if (print_fatal_signals)
				print_fatal_signal(regs, info->si_signo);
			/*
			 * If it was able to dump core, this kills all
			 * other threads in the group and synchronizes with
			 * their demise.  If we lost the race with another
			 * thread getting here, it set group_exit_code
			 * first and our do_group_exit call below will use
			 * that value and ignore the one we pass it.
			 */
			do_coredump(info->si_signo, info->si_signo, regs);
		}

		/*
		 * Death signals, no core dump.
		 */
		do_group_exit(info->si_signo);
		/* NOTREACHED */
	}
	spin_unlock_irq(&sighand->siglock);
	if (pid != -1)
		scribe_unlock_pid(pid);

	scribe_handle_signal(scribe, &h_event, &hc_event,
			     signr, scribe_cookie);

	scribe_free_event(h_event);
	scribe_free_event(hc_event);

	/* That's a hint for all the do_signal() user accesses */
	scribe_data_det();
	return signr;
}

static void __exit_signals(struct task_struct *tsk)
{
	int group_stop = 0;
	struct task_struct *t;

	if (thread_group_empty(tsk) || signal_group_exit(tsk->signal)) {
		tsk->flags |= PF_EXITING;
		return;
	}

	spin_lock_irq(&tsk->sighand->siglock);
	/*
	 * From now this task is not visible for group-wide signals,
	 * see wants_signal(), do_signal_stop().
	 */
	tsk->flags |= PF_EXITING;
	if (!signal_pending(tsk))
		goto out;

	/* It could be that __group_complete_signal() choose us to
	 * notify about group-wide signal. Another thread should be
	 * woken now to take the signal since we will not.
	 */
	for (t = tsk; (t = next_thread(t)) != tsk; )
		if (!signal_pending(t) && !(t->flags & PF_EXITING))
			recalc_sigpending_and_wake(t);

	if (unlikely(tsk->signal->group_stop_count) &&
			!--tsk->signal->group_stop_count) {
		tsk->signal->flags = SIGNAL_STOP_STOPPED;
		group_stop = tracehook_notify_jctl(CLD_STOPPED, CLD_STOPPED);
	}
out:
	spin_unlock_irq(&tsk->sighand->siglock);

	if (unlikely(group_stop)) {
		read_lock(&tasklist_lock);
		do_notify_parent_cldstop(tsk, group_stop);
		read_unlock(&tasklist_lock);
	}
}

void exit_signals(struct task_struct *tsk)
{
	pid_t pid;

	if (scribe_resource_prepare()) {
		scribe_kill(current->scribe->ctx, -ENOMEM);
		__exit_signals(tsk);
		return;
	}

	pid = task_tgid_vnr(tsk);
	scribe_lock_pid_write(pid);
	__exit_signals(tsk);
	scribe_unlock_pid(pid);
}

EXPORT_SYMBOL(recalc_sigpending);
EXPORT_SYMBOL_GPL(dequeue_signal);
EXPORT_SYMBOL(flush_signals);
EXPORT_SYMBOL(force_sig);
EXPORT_SYMBOL(send_sig);
EXPORT_SYMBOL(send_sig_info);
EXPORT_SYMBOL(sigprocmask);
EXPORT_SYMBOL(block_all_signals);
EXPORT_SYMBOL(unblock_all_signals);


/*
 * System call entry points.
 */

SYSCALL_DEFINE0(restart_syscall)
{
	struct restart_block *restart = &current_thread_info()->restart_block;
	return restart->fn(restart);
}

long do_no_restart_syscall(struct restart_block *param)
{
	return -EINTR;
}

/*
 * We don't need to get the kernel lock - this is all local to this
 * particular thread.. (and that's good, because this is _heavily_
 * used by various programs)
 */

/*
 * This is also useful for kernel threads that want to temporarily
 * (or permanently) block certain signals.
 *
 * NOTE! Unlike the user-mode sys_sigprocmask(), the kernel
 * interface happily blocks "unblockable" signals like SIGKILL
 * and friends.
 */
int sigprocmask(int how, sigset_t *set, sigset_t *oldset)
{
	int error;

	spin_lock_irq(&current->sighand->siglock);
	if (oldset)
		*oldset = current->blocked;

	error = 0;
	switch (how) {
	case SIG_BLOCK:
		sigorsets(&current->blocked, &current->blocked, set);
		break;
	case SIG_UNBLOCK:
		signandsets(&current->blocked, &current->blocked, set);
		break;
	case SIG_SETMASK:
		current->blocked = *set;
		break;
	default:
		error = -EINVAL;
	}
	recalc_sigpending();
	spin_unlock_irq(&current->sighand->siglock);

	return error;
}

SYSCALL_DEFINE4(rt_sigprocmask, int, how, sigset_t __user *, set,
		sigset_t __user *, oset, size_t, sigsetsize)
{
	int error = -EINVAL;
	sigset_t old_set, new_set;

	/* XXX: Don't preclude handling different sized sigset_t's.  */
	if (sigsetsize != sizeof(sigset_t))
		goto out;

	if (set) {
		error = -EFAULT;
		if (copy_from_user(&new_set, set, sizeof(*set)))
			goto out;
		sigdelsetmask(&new_set, sigmask(SIGKILL)|sigmask(SIGSTOP));

		error = sigprocmask(how, &new_set, &old_set);
		if (error)
			goto out;
		if (oset)
			goto set_old;
	} else if (oset) {
		spin_lock_irq(&current->sighand->siglock);
		old_set = current->blocked;
		spin_unlock_irq(&current->sighand->siglock);

	set_old:
		error = -EFAULT;
		if (copy_to_user(oset, &old_set, sizeof(*oset)))
			goto out;
	}
	error = 0;
out:
	return error;
}

long do_sigpending(void __user *set, unsigned long sigsetsize)
{
	long error = -EINVAL;
	sigset_t pending;

	if (sigsetsize > sizeof(sigset_t))
		goto out;

	spin_lock_irq(&current->sighand->siglock);
	sigorsets(&pending, &current->pending.signal,
		  &current->signal->shared_pending.signal);
	spin_unlock_irq(&current->sighand->siglock);

	/* Outside the lock because only this thread touches it.  */
	sigandsets(&pending, &current->blocked, &pending);

	error = -EFAULT;
	if (!copy_to_user(set, &pending, sigsetsize))
		error = 0;

out:
	return error;
}	

SYSCALL_DEFINE2(rt_sigpending, sigset_t __user *, set, size_t, sigsetsize)
{
	return do_sigpending(set, sigsetsize);
}

#ifndef HAVE_ARCH_COPY_SIGINFO_TO_USER

int copy_siginfo_to_user(siginfo_t __user *to, siginfo_t *from)
{
	int err;

	if (!access_ok (VERIFY_WRITE, to, sizeof(siginfo_t)))
		return -EFAULT;
	if (from->si_code < 0)
		return __copy_to_user(to, from, sizeof(siginfo_t))
			? -EFAULT : 0;
	/*
	 * If you change siginfo_t structure, please be sure
	 * this code is fixed accordingly.
	 * Please remember to update the signalfd_copyinfo() function
	 * inside fs/signalfd.c too, in case siginfo_t changes.
	 * It should never copy any pad contained in the structure
	 * to avoid security leaks, but must copy the generic
	 * 3 ints plus the relevant union member.
	 */
	err = __put_user(from->si_signo, &to->si_signo);
	err |= __put_user(from->si_errno, &to->si_errno);
	err |= __put_user((short)from->si_code, &to->si_code);
	switch (from->si_code & __SI_MASK) {
	case __SI_KILL:
		err |= __put_user(from->si_pid, &to->si_pid);
		err |= __put_user(from->si_uid, &to->si_uid);
		break;
	case __SI_TIMER:
		 err |= __put_user(from->si_tid, &to->si_tid);
		 err |= __put_user(from->si_overrun, &to->si_overrun);
		 err |= __put_user(from->si_ptr, &to->si_ptr);
		break;
	case __SI_POLL:
		err |= __put_user(from->si_band, &to->si_band);
		err |= __put_user(from->si_fd, &to->si_fd);
		break;
	case __SI_FAULT:
		err |= __put_user(from->si_addr, &to->si_addr);
#ifdef __ARCH_SI_TRAPNO
		err |= __put_user(from->si_trapno, &to->si_trapno);
#endif
		break;
	case __SI_CHLD:
		err |= __put_user(from->si_pid, &to->si_pid);
		err |= __put_user(from->si_uid, &to->si_uid);
		err |= __put_user(from->si_status, &to->si_status);
		err |= __put_user(from->si_utime, &to->si_utime);
		err |= __put_user(from->si_stime, &to->si_stime);
		break;
	case __SI_RT: /* This is not generated by the kernel as of now. */
	case __SI_MESGQ: /* But this is */
		err |= __put_user(from->si_pid, &to->si_pid);
		err |= __put_user(from->si_uid, &to->si_uid);
		err |= __put_user(from->si_ptr, &to->si_ptr);
		break;
	default: /* this is just in case for now ... */
		err |= __put_user(from->si_pid, &to->si_pid);
		err |= __put_user(from->si_uid, &to->si_uid);
		break;
	}
	return err;
}

#endif

SYSCALL_DEFINE4(rt_sigtimedwait, const sigset_t __user *, uthese,
		siginfo_t __user *, uinfo, const struct timespec __user *, uts,
		size_t, sigsetsize)
{
	int ret, sig;
	sigset_t these;
	struct timespec ts;
	siginfo_t info;
	long timeout = 0;

	/* XXX: Don't preclude handling different sized sigset_t's.  */
	if (sigsetsize != sizeof(sigset_t))
		return -EINVAL;

	if (copy_from_user(&these, uthese, sizeof(these)))
		return -EFAULT;
		
	/*
	 * Invert the set of allowed signals to get those we
	 * want to block.
	 */
	sigdelsetmask(&these, sigmask(SIGKILL)|sigmask(SIGSTOP));
	signotset(&these);

	if (uts) {
		if (copy_from_user(&ts, uts, sizeof(ts)))
			return -EFAULT;
		if (ts.tv_nsec >= 1000000000L || ts.tv_nsec < 0
		    || ts.tv_sec < 0)
			return -EINVAL;
	}

	spin_lock_irq(&current->sighand->siglock);
	sig = dequeue_signal(current, &these, &info);
	if (!sig) {
		timeout = MAX_SCHEDULE_TIMEOUT;
		if (uts)
			timeout = (timespec_to_jiffies(&ts)
				   + (ts.tv_sec || ts.tv_nsec));

		if (timeout) {
			/* None ready -- temporarily unblock those we're
			 * interested while we are sleeping in so that we'll
			 * be awakened when they arrive.  */
			current->real_blocked = current->blocked;
			sigandsets(&current->blocked, &current->blocked, &these);
			recalc_sigpending();
			spin_unlock_irq(&current->sighand->siglock);

			timeout = schedule_timeout_interruptible(timeout);

			spin_lock_irq(&current->sighand->siglock);
			sig = dequeue_signal(current, &these, &info);
			current->blocked = current->real_blocked;
			siginitset(&current->real_blocked, 0);
			recalc_sigpending();
		}
	}
	spin_unlock_irq(&current->sighand->siglock);

	if (sig) {
		ret = sig;
		if (uinfo) {
			if (copy_siginfo_to_user(uinfo, &info))
				ret = -EFAULT;
		}
	} else {
		ret = -EAGAIN;
		if (timeout)
			ret = -EINTR;
	}

	return ret;
}

SYSCALL_DEFINE2(kill, pid_t, pid, int, sig)
{
	struct scribe_ps *scribe = current->scribe;
	struct siginfo info;
	int ret;

	scribe_need_syscall_ret(scribe);
	scribe_pre_send_cookie();

	if (is_replaying(scribe)) {
		ret = scribe->orig_ret;
		goto out;
	}

	info.si_signo = sig;
	info.si_errno = 0;
	info.si_code = SI_USER;
	info.si_pid = task_tgid_vnr(current);
	info.si_uid = current_uid();

	ret = kill_something_info(sig, &info, pid);
out:
	scribe_post_send_cookie();
	return ret;
}

static int
do_send_specific(pid_t tgid, pid_t pid, int sig, struct siginfo *info)
{
	struct task_struct *p;
	int error = -ESRCH;

	rcu_read_lock();
	p = find_task_by_vpid(pid);
	if (p && (tgid <= 0 || task_tgid_vnr(p) == tgid)) {
		error = check_kill_permission(sig, info, p);
		/*
		 * The null signal is a permissions and process existence
		 * probe.  No signal is actually delivered.
		 */
		if (!error && sig) {
			error = do_send_sig_info(sig, info, p, false);
			/*
			 * If lock_task_sighand() failed we pretend the task
			 * dies after receiving the signal. The window is tiny,
			 * and the signal is private anyway.
			 */
			if (unlikely(error == -ESRCH))
				error = 0;
		}
	}
	rcu_read_unlock();

	return error;
}

static int do_tkill(pid_t tgid, pid_t pid, int sig)
{
	struct scribe_ps *scribe = current->scribe;
	struct siginfo info;
	int ret;

	scribe_need_syscall_ret(scribe);
	scribe_pre_send_cookie();

	if (is_replaying(scribe)) {
		ret = scribe->orig_ret;
		goto out;
	}

	info.si_signo = sig;
	info.si_errno = 0;
	info.si_code = SI_TKILL;
	info.si_pid = task_tgid_vnr(current);
	info.si_uid = current_uid();

	ret = do_send_specific(tgid, pid, sig, &info);
out:
	scribe_post_send_cookie();
	return ret;

}

/**
 *  sys_tgkill - send signal to one specific thread
 *  @tgid: the thread group ID of the thread
 *  @pid: the PID of the thread
 *  @sig: signal to be sent
 *
 *  This syscall also checks the @tgid and returns -ESRCH even if the PID
 *  exists but it's not belonging to the target process anymore. This
 *  method solves the problem of threads exiting and PIDs getting reused.
 */
SYSCALL_DEFINE3(tgkill, pid_t, tgid, pid_t, pid, int, sig)
{
	/* This is only valid for single tasks */
	if (pid <= 0 || tgid <= 0)
		return -EINVAL;

	return do_tkill(tgid, pid, sig);
}

/*
 *  Send a signal to only one task, even if it's a CLONE_THREAD task.
 */
SYSCALL_DEFINE2(tkill, pid_t, pid, int, sig)
{
	/* This is only valid for single tasks */
	if (pid <= 0)
		return -EINVAL;

	return do_tkill(0, pid, sig);
}

SYSCALL_DEFINE3(rt_sigqueueinfo, pid_t, pid, int, sig,
		siginfo_t __user *, uinfo)
{
	siginfo_t info;

	if (copy_from_user(&info, uinfo, sizeof(siginfo_t)))
		return -EFAULT;

	/* Not even root can pretend to send signals from the kernel.
	   Nor can they impersonate a kill(), which adds source info.  */
	if (info.si_code >= 0)
		return -EPERM;
	info.si_signo = sig;

	/* POSIX.1b doesn't mention process groups.  */
	return kill_proc_info(sig, &info, pid);
}

long do_rt_tgsigqueueinfo(pid_t tgid, pid_t pid, int sig, siginfo_t *info)
{
	/* This is only valid for single tasks */
	if (pid <= 0 || tgid <= 0)
		return -EINVAL;

	/* Not even root can pretend to send signals from the kernel.
	   Nor can they impersonate a kill(), which adds source info.  */
	if (info->si_code >= 0)
		return -EPERM;
	info->si_signo = sig;

	return do_send_specific(tgid, pid, sig, info);
}

SYSCALL_DEFINE4(rt_tgsigqueueinfo, pid_t, tgid, pid_t, pid, int, sig,
		siginfo_t __user *, uinfo)
{
	siginfo_t info;

	if (copy_from_user(&info, uinfo, sizeof(siginfo_t)))
		return -EFAULT;

	return do_rt_tgsigqueueinfo(tgid, pid, sig, &info);
}

int do_sigaction(int sig, struct k_sigaction *act, struct k_sigaction *oact)
{
	struct task_struct *t = current;
	struct k_sigaction *k;
	sigset_t mask;

	if (!valid_signal(sig) || sig < 1 || (act && sig_kernel_only(sig)))
		return -EINVAL;

	k = &t->sighand->action[sig-1];

	spin_lock_irq(&current->sighand->siglock);
	if (oact)
		*oact = *k;

	if (act) {
		sigdelsetmask(&act->sa.sa_mask,
			      sigmask(SIGKILL) | sigmask(SIGSTOP));
		*k = *act;
		/*
		 * POSIX 3.3.1.3:
		 *  "Setting a signal action to SIG_IGN for a signal that is
		 *   pending shall cause the pending signal to be discarded,
		 *   whether or not it is blocked."
		 *
		 *  "Setting a signal action to SIG_DFL for a signal that is
		 *   pending and whose default action is to ignore the signal
		 *   (for example, SIGCHLD), shall cause the pending signal to
		 *   be discarded, whether or not it is blocked"
		 */
		if (sig_handler_ignored(sig_handler(t, sig), sig)) {
			sigemptyset(&mask);
			sigaddset(&mask, sig);
			rm_from_queue_full(&mask, &t->signal->shared_pending);
			do {
				rm_from_queue_full(&mask, &t->pending);
				t = next_thread(t);
			} while (t != current);
		}
	}

	spin_unlock_irq(&current->sighand->siglock);
	return 0;
}

int 
do_sigaltstack (const stack_t __user *uss, stack_t __user *uoss, unsigned long sp)
{
	stack_t oss;
	int error;

	oss.ss_sp = (void __user *) current->sas_ss_sp;
	oss.ss_size = current->sas_ss_size;
	oss.ss_flags = sas_ss_flags(sp);

	if (uss) {
		void __user *ss_sp;
		size_t ss_size;
		int ss_flags;

		error = -EFAULT;
		if (!access_ok(VERIFY_READ, uss, sizeof(*uss)))
			goto out;
		error = __get_user(ss_sp, &uss->ss_sp) |
			__get_user(ss_flags, &uss->ss_flags) |
			__get_user(ss_size, &uss->ss_size);
		if (error)
			goto out;

		error = -EPERM;
		if (on_sig_stack(sp))
			goto out;

		error = -EINVAL;
		/*
		 *
		 * Note - this code used to test ss_flags incorrectly
		 *  	  old code may have been written using ss_flags==0
		 *	  to mean ss_flags==SS_ONSTACK (as this was the only
		 *	  way that worked) - this fix preserves that older
		 *	  mechanism
		 */
		if (ss_flags != SS_DISABLE && ss_flags != SS_ONSTACK && ss_flags != 0)
			goto out;

		if (ss_flags == SS_DISABLE) {
			ss_size = 0;
			ss_sp = NULL;
		} else {
			error = -ENOMEM;
			if (ss_size < MINSIGSTKSZ)
				goto out;
		}

		current->sas_ss_sp = (unsigned long) ss_sp;
		current->sas_ss_size = ss_size;
	}

	error = 0;
	if (uoss) {
		error = -EFAULT;
		if (!access_ok(VERIFY_WRITE, uoss, sizeof(*uoss)))
			goto out;
		error = __put_user(oss.ss_sp, &uoss->ss_sp) |
			__put_user(oss.ss_size, &uoss->ss_size) |
			__put_user(oss.ss_flags, &uoss->ss_flags);
	}

out:
	return error;
}

#ifdef __ARCH_WANT_SYS_SIGPENDING

SYSCALL_DEFINE1(sigpending, old_sigset_t __user *, set)
{
	return do_sigpending(set, sizeof(*set));
}

#endif

#ifdef __ARCH_WANT_SYS_SIGPROCMASK
/* Some platforms have their own version with special arguments others
   support only sys_rt_sigprocmask.  */

SYSCALL_DEFINE3(sigprocmask, int, how, old_sigset_t __user *, set,
		old_sigset_t __user *, oset)
{
	int error;
	old_sigset_t old_set, new_set;

	if (set) {
		error = -EFAULT;
		if (copy_from_user(&new_set, set, sizeof(*set)))
			goto out;
		new_set &= ~(sigmask(SIGKILL) | sigmask(SIGSTOP));

		spin_lock_irq(&current->sighand->siglock);
		old_set = current->blocked.sig[0];

		error = 0;
		switch (how) {
		default:
			error = -EINVAL;
			break;
		case SIG_BLOCK:
			sigaddsetmask(&current->blocked, new_set);
			break;
		case SIG_UNBLOCK:
			sigdelsetmask(&current->blocked, new_set);
			break;
		case SIG_SETMASK:
			current->blocked.sig[0] = new_set;
			break;
		}

		recalc_sigpending();
		spin_unlock_irq(&current->sighand->siglock);
		if (error)
			goto out;
		if (oset)
			goto set_old;
	} else if (oset) {
		old_set = current->blocked.sig[0];
	set_old:
		error = -EFAULT;
		if (copy_to_user(oset, &old_set, sizeof(*oset)))
			goto out;
	}
	error = 0;
out:
	return error;
}
#endif /* __ARCH_WANT_SYS_SIGPROCMASK */

#ifdef __ARCH_WANT_SYS_RT_SIGACTION
SYSCALL_DEFINE4(rt_sigaction, int, sig,
		const struct sigaction __user *, act,
		struct sigaction __user *, oact,
		size_t, sigsetsize)
{
	struct k_sigaction new_sa, old_sa;
	int ret = -EINVAL;

	/* XXX: Don't preclude handling different sized sigset_t's.  */
	if (sigsetsize != sizeof(sigset_t))
		goto out;

	if (act) {
		if (copy_from_user(&new_sa.sa, act, sizeof(new_sa.sa)))
			return -EFAULT;
	}

	ret = do_sigaction(sig, act ? &new_sa : NULL, oact ? &old_sa : NULL);

	if (!ret && oact) {
		scribe_data_non_det();
		if (copy_to_user(oact, &old_sa.sa, sizeof(old_sa.sa)))
			return -EFAULT;
	}
out:
	return ret;
}
#endif /* __ARCH_WANT_SYS_RT_SIGACTION */

#ifdef __ARCH_WANT_SYS_SGETMASK

/*
 * For backwards compatibility.  Functionality superseded by sigprocmask.
 */
SYSCALL_DEFINE0(sgetmask)
{
	/* SMP safe */
	return current->blocked.sig[0];
}

SYSCALL_DEFINE1(ssetmask, int, newmask)
{
	int old;

	spin_lock_irq(&current->sighand->siglock);
	old = current->blocked.sig[0];

	siginitset(&current->blocked, newmask & ~(sigmask(SIGKILL)|
						  sigmask(SIGSTOP)));
	recalc_sigpending();
	spin_unlock_irq(&current->sighand->siglock);

	return old;
}
#endif /* __ARCH_WANT_SGETMASK */

#ifdef __ARCH_WANT_SYS_SIGNAL
/*
 * For backwards compatibility.  Functionality superseded by sigaction.
 */
SYSCALL_DEFINE2(signal, int, sig, __sighandler_t, handler)
{
	struct k_sigaction new_sa, old_sa;
	int ret;

	new_sa.sa.sa_handler = handler;
	new_sa.sa.sa_flags = SA_ONESHOT | SA_NOMASK;
	sigemptyset(&new_sa.sa.sa_mask);

	ret = do_sigaction(sig, &new_sa, &old_sa);

	return ret ? ret : (unsigned long)old_sa.sa.sa_handler;
}
#endif /* __ARCH_WANT_SYS_SIGNAL */

#ifdef __ARCH_WANT_SYS_PAUSE

SYSCALL_DEFINE0(pause)
{
	current->state = TASK_INTERRUPTIBLE;
	schedule();
	return -ERESTARTNOHAND;
}

#endif

#ifdef __ARCH_WANT_SYS_RT_SIGSUSPEND
SYSCALL_DEFINE2(rt_sigsuspend, sigset_t __user *, unewset, size_t, sigsetsize)
{
	sigset_t newset;

	/* XXX: Don't preclude handling different sized sigset_t's.  */
	if (sigsetsize != sizeof(sigset_t))
		return -EINVAL;

	if (copy_from_user(&newset, unewset, sizeof(newset)))
		return -EFAULT;
	sigdelsetmask(&newset, sigmask(SIGKILL)|sigmask(SIGSTOP));

	spin_lock_irq(&current->sighand->siglock);
	current->saved_sigmask = current->blocked;
	current->blocked = newset;
	recalc_sigpending();
	spin_unlock_irq(&current->sighand->siglock);

	current->state = TASK_INTERRUPTIBLE;
	schedule();
	set_restore_sigmask();
	return -ERESTARTNOHAND;
}
#endif /* __ARCH_WANT_SYS_RT_SIGSUSPEND */

__attribute__((weak)) const char *arch_vma_name(struct vm_area_struct *vma)
{
	return NULL;
}

void __init signals_init(void)
{
	sigqueue_cachep = KMEM_CACHE(sigqueue, SLAB_PANIC);
}

#ifdef CONFIG_KGDB_KDB
#include <linux/kdb.h>
/*
 * kdb_send_sig_info - Allows kdb to send signals without exposing
 * signal internals.  This function checks if the required locks are
 * available before calling the main signal code, to avoid kdb
 * deadlocks.
 */
void
kdb_send_sig_info(struct task_struct *t, struct siginfo *info)
{
	static struct task_struct *kdb_prev_t;
	int sig, new_t;
	if (!spin_trylock(&t->sighand->siglock)) {
		kdb_printf("Can't do kill command now.\n"
			   "The sigmask lock is held somewhere else in "
			   "kernel, try again later\n");
		return;
	}
	spin_unlock(&t->sighand->siglock);
	new_t = kdb_prev_t != t;
	kdb_prev_t = t;
	if (t->state != TASK_RUNNING && new_t) {
		kdb_printf("Process is not RUNNING, sending a signal from "
			   "kdb risks deadlock\n"
			   "on the run queue locks. "
			   "The signal has _not_ been sent.\n"
			   "Reissue the kill command if you want to risk "
			   "the deadlock.\n");
		return;
	}
	sig = info->si_signo;
	if (send_sig_info(sig, info, t))
		kdb_printf("Fail to deliver Signal %d to process %d.\n",
			   sig, t->pid);
	else
		kdb_printf("Signal %d is sent to process %d.\n", sig, t->pid);
}
#endif	/* CONFIG_KGDB_KDB */<|MERGE_RESOLUTION|>--- conflicted
+++ resolved
@@ -2406,12 +2406,9 @@
 
 		local_irq_enable();
 
-<<<<<<< HEAD
-=======
 		if (pre_alloc_handled_event(scribe, &h_event, &hc_event) < 0)
 			scribe_kill(scribe->ctx, -ENOMEM);
 
->>>>>>> 8c30c80b
 		pid = task_tgid_vnr(current);
 		if (scribe_resource_prepare()) {
 			scribe_kill(scribe->ctx, -ENOMEM);
@@ -2469,13 +2466,6 @@
 			goto relock;
 		if (unlikely(signr != 0)) {
 			ka = return_ka;
-<<<<<<< HEAD
-		else {
-			if (unlikely(signal->group_stop_count > 0)) {
-				if (pid != -1) {
-					collect_signal(SIGSTOP,
-						       &current->pending, info);
-=======
 			scribe_cookie = NO_COOKIE;
 		} else {
 			if (unlikely(signal->group_stop_count > 0)) {
@@ -2486,7 +2476,6 @@
 					scribe_handle_signal(scribe,
 							&h_event, &hc_event,
 							SIGSTOP, scribe_cookie);
->>>>>>> 8c30c80b
 				}
 
 				if (do_signal_stop(pid, 0))
